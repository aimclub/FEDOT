--- conflicted
+++ resolved
@@ -1,9 +1,6 @@
-<<<<<<< HEAD
-=======
+from typing import List, Optional, Tuple, Union
 import random
 from functools import partial
->>>>>>> a728bbc2
-from typing import List, Optional, Tuple, Union
 
 import numpy as np
 import pandas as pd
@@ -190,13 +187,10 @@
         :return: the array with prediction values
         """
 
-<<<<<<< HEAD
         if self.composer_dict['current_model'] is None:
-=======
         # TODO use forecast length
 
         if self.current_model is None:
->>>>>>> a728bbc2
             raise ValueError(NOT_FITTED_ERR_MSG)
 
         if self.composer_dict['task'].task_type != TaskTypesEnum.ts_forecasting:
@@ -296,9 +290,6 @@
                                                      predicted=prediction))
                 calculated_metrics[metric_name] = metric_value
 
-<<<<<<< HEAD
-        return calculated_metrics
-=======
         return calculated_metrics
 
 
@@ -376,5 +367,4 @@
     else:
         raise ValueError('Please specify a features as path to csv file or as Numpy array')
 
-    return data
->>>>>>> a728bbc2
+    return data