import logging
from copy import deepcopy
from typing import Any, List, Optional, Sequence, Tuple, Union

import numpy as np
import pandas as pd

from fedot.api.api_utils.api_composer import ApiComposer
from fedot.api.api_utils.api_data import ApiDataProcessor
from fedot.api.api_utils.api_data_analyser import DataAnalyser
from fedot.api.api_utils.metrics import ApiMetrics
from fedot.api.api_utils.params import ApiParams
from fedot.api.api_utils.predefined_model import PredefinedModel
from fedot.core.constants import DEFAULT_API_TIMEOUT_MINUTES
from fedot.core.data.data import InputData, OutputData
from fedot.core.data.multi_modal import MultiModalData
from fedot.core.data.visualisation import plot_biplot, plot_forecast, plot_roc_auc
from fedot.core.optimisers.opt_history import OptHistory
from fedot.core.pipelines.pipeline import Pipeline
from fedot.core.repository.quality_metrics_repository import MetricsRepository
from fedot.core.repository.tasks import TaskParams, TaskTypesEnum
from fedot.core.utilities.data_structures import ensure_wrapped_in_sequence
from fedot.core.visualisation.opt_viz_extra import visualise_pareto
from fedot.explainability.explainer_template import Explainer
from fedot.explainability.explainers import explain_pipeline
from fedot.preprocessing.preprocessing import merge_preprocessors
from fedot.remote.remote_evaluator import RemoteEvaluator
from fedot.utilities.project_import_export import export_project_to_zip, import_project_from_zip

NOT_FITTED_ERR_MSG = 'Model not fitted yet'

FeaturesType = Union[str, np.ndarray, pd.DataFrame, InputData, dict]
TargetType = Union[str, np.ndarray, pd.Series, dict]


class Fedot:
    """
    Main class for FEDOT API.
        Facade for ApiDataProcessor, ApiComposer, ApiMetrics, ApiInitialAssumptions.

    :param problem:
        the name of modelling problem to solve:
            - classification
            - regression
            - ts_forecasting
    :param timeout:
        time for model design (in minutes):
            - None or -1 means infinite time
    :param task_params: additional parameters of the task
    :param seed: value for fixed random seed
    :param logging_level:
        logging levels are the same as in 'logging':
            - critical = 50
            - error = 40
            - warning = 30
            - info = 20
            - debug = 10
            - nonset = 0
        Logs with a level HIGHER than set will be displayed.
    :param safe_mode: if set True it will cut large datasets to prevent memory overflow and use label encoder
        instead of oneHot encoder if summary cardinality of categorical features is high.
    :param n_jobs: num of n_jobs for parallelization (-1 for use all cpu's)

    :Keywords arguments:
    :param max_depth: max depth of the pipeline
    :param max_arity: max arity of the pipeline nodes
    :param pop_size: population size for composer
    :param num_of_generations: number of generations for composer
    :param keep_n_best: Number of the best individuals of previous generation to keep in next generation.
    :param available_operations: list of model names to use
<<<<<<< HEAD
    :param stopping_after_n_generations: composer will stop after n generation without improving
=======
    :param early_stopping_generations': composer will stop after n generation without improving
>>>>>>> ad9eec71
    :param with_tuning: allow hyperparameters tuning for the model
    :param cv_folds: number of folds for cross-validation
    :param validation_blocks: number of validation blocks for time series forecasting
    :param max_pipeline_fit_time: time constraint for operation fitting (minutes)
    :param initial_assumption: initial assumption for composer
    :param genetic_scheme: name of the genetic scheme
    :param history_folder: name of the folder for composing history
    :param metric:  metric for quality calculation during composing,
        also is used for tuning if with_tuning=True
    :param preset:
        name of preset for model building (e.g. 'best_quality', 'fast_train', 'gpu'):
            - 'best_quality': All models that are available for this data type and task are used
            - 'fast_train': Models that learn quickly. This includes preprocessing operations
              (data operations) that only reduce the dimensionality of the data, but cannot increase it.
              For example, there are no polynomial features and one-hot encoding operations
            - 'stable': The most reliable preset in which the most stable operations are included.
            - 'auto': Automatically determine which preset should be used.
            - 'gpu': Models that use GPU resources for computation.
            - 'ts': A special preset with models for time series forecasting task.
            - 'automl': A special preset with only AutoML libraries such as TPOT and H2O as operations.
    :param use_pipelines_cache: bool indicating whether to use pipeline structures caching, enabled by default.
    :param use_preprocessing_cache: bool indicating whether to use optional preprocessors caching, enabled by default.
    :param show_progress: bool indicating whether to show progress using tqdm/tuner or not
    """

    def __init__(self,
                 problem: str,
                 timeout: Optional[float] = DEFAULT_API_TIMEOUT_MINUTES,
                 task_params: TaskParams = None,
                 seed=None, logging_level: int = logging.ERROR,
                 safe_mode=False,
                 n_jobs: int = 1,
                 **composer_tuner_params
                 ):

        # Classes for dealing with metrics, data sources and hyperparameters
        self.metrics = ApiMetrics(problem)
        self.api_composer = ApiComposer(problem)
        self.params = ApiParams()

        # Define parameters, that were set via init in init
        input_params = {'problem': self.metrics.main_problem, 'timeout': timeout,
                        'composer_tuner_params': composer_tuner_params, 'task_params': task_params,
                        'seed': seed, 'logging_level': logging_level, 'n_jobs': n_jobs}
        self.params.initialize_params(input_params)

        # Initialize ApiComposer's cache parameters via ApiParams
        self.api_composer.init_cache(self.params.api_params['use_pipelines_cache'],
                                     self.params.api_params['use_preprocessing_cache'])

        # Initialize data processors for data preprocessing and preliminary data analysis
        self.data_processor = ApiDataProcessor(task=self.params.api_params['task'])
        self.data_analyser = DataAnalyser(safe_mode=safe_mode)

        self.target: Optional[TargetType] = None
        self.prediction: Optional[OutputData] = None
        self.train_data: Optional[InputData] = None
        self.test_data: Optional[InputData] = None

        # Outputs
        self.current_pipeline: Optional[Pipeline] = None
        self.best_models: Sequence[Pipeline] = ()
        self.history: Optional[OptHistory] = None

    def fit(self,
            features: Union[str, np.ndarray, pd.DataFrame, InputData, dict],
            target: TargetType = 'target',
            predefined_model: Union[str, Pipeline] = None) -> Pipeline:
        """Fits the graph with a predefined structure or compose and fit the new graph

        :param features: the array with features of train data
        :param target: the array with target values of train data
        :param predefined_model: the name of the atomic model or Pipeline instance.
            If argument is 'auto', perform initial assumption generation and then fit the pipeline

        :return: Pipeline object
        """
        self.target = target

        self.train_data = self.data_processor.define_data(features=features, target=target, is_predict=False)

        # Launch data analyser - it gives recommendations for data preprocessing
        full_train_not_preprocessed = deepcopy(self.train_data)
        recommendations = self.data_analyser.give_recommendation(self.train_data)
        self.data_processor.accept_and_apply_recommendations(self.train_data, recommendations)
        self.params.accept_and_apply_recommendations(self.train_data, recommendations)
        self._init_remote_if_necessary()
        self.params.api_params['train_data'] = self.train_data

        if predefined_model is not None:
            # Fit predefined model and return it without composing
            self.current_pipeline = PredefinedModel(predefined_model,
                                                    self.train_data,
                                                    self.params.api_params['logger']).fit()
        else:
            self.current_pipeline, self.best_models, self.history = \
                self.api_composer.obtain_model(**self.params.api_params)

            # Final fit for obtained pipeline on full dataset
            if self.history and not self.history.is_empty() or not self.current_pipeline.is_fitted:
                self._train_pipeline_on_full_dataset(recommendations, full_train_not_preprocessed)
                self.params.api_params['logger'].info('Final pipeline was fitted')
            else:
                self.params.api_params['logger'].info('Already fitted initial pipeline is used')

        # Store data encoder in the pipeline if it is required
        self.current_pipeline.preprocessor = merge_preprocessors(self.data_processor.preprocessor,
                                                                 self.current_pipeline.preprocessor)

        self.params.api_params['logger'].info(f'Final pipeline: {str(self.current_pipeline)}')

        return self.current_pipeline

    def predict(self,
                features: FeaturesType,
                save_predictions: bool = False) -> np.ndarray:
        """Predicts new target using already fitted model

        :param features: the array with features of test data
        :param save_predictions: if True-save predictions as csv-file in working directory.

        :return: the array with prediction values
        """
        if self.current_pipeline is None:
            raise ValueError(NOT_FITTED_ERR_MSG)

        self.test_data = self.data_processor.define_data(target=self.target, features=features, is_predict=True)

        self.prediction = self.data_processor.define_predictions(current_pipeline=self.current_pipeline,
                                                                 test_data=self.test_data)

        if save_predictions:
            self.save_predict(self.prediction)

        return self.prediction.predict

    def predict_proba(self,
                      features: FeaturesType,
                      save_predictions: bool = False,
                      probs_for_all_classes: bool = False) -> np.ndarray:
        """Predicts the probability of new target using already fitted classification model

        :param features: the array with features of test data
        :param save_predictions: if True-save predictions as csv-file in working directory.
        :param probs_for_all_classes: return probability for each class even for binary case

        :return: the array with prediction values
        """

        if self.current_pipeline is None:
            raise ValueError(NOT_FITTED_ERR_MSG)

        if self.params.api_params['task'].task_type == TaskTypesEnum.classification:
            self.test_data = self.data_processor.define_data(target=self.target,
                                                             features=features, is_predict=True)

            mode = 'full_probs' if probs_for_all_classes else 'probs'

            self.prediction = self.current_pipeline.predict(self.test_data, output_mode=mode)

            if save_predictions:
                self.save_predict(self.prediction)
        else:
            raise ValueError('Probabilities of predictions are available only for classification')

        return self.prediction.predict

    def forecast(self,
                 pre_history: Union[str, Tuple[np.ndarray, np.ndarray], InputData, dict],
                 forecast_length: int = 1,
                 save_predictions: bool = False) -> np.ndarray:
        """Forecasts the new values of time series

        :param pre_history: the array with features for pre-history of the forecast
        :param forecast_length: num of steps to forecast
        :param save_predictions: if True-save predictions as csv-file in working directory.

        :return: the array with prediction values
        """

        # TODO use forecast length

        if self.current_pipeline is None:
            raise ValueError(NOT_FITTED_ERR_MSG)

        if self.params.api_params['task'].task_type != TaskTypesEnum.ts_forecasting:
            raise ValueError('Forecasting can be used only for the time series')

        self.test_data = self.data_processor.define_data(target=self.target,
                                                         features=pre_history,
                                                         is_predict=True)

        self.current_pipeline = Pipeline(self.current_pipeline.root_node)
        # TODO add incremental forecast
        self.prediction = self.current_pipeline.predict(self.test_data)
        if len(self.prediction.predict.shape) > 1:
            self.prediction.predict = np.squeeze(self.prediction.predict)

        if save_predictions:
            self.save_predict(self.prediction)
        return self.prediction.predict

    def load(self, path):
        """Loads saved graph from disk

        :param path to json file with model
        """
        self.current_pipeline = Pipeline()
        self.current_pipeline.load(path)
        self.data_processor.preprocessor = self.current_pipeline.preprocessor

    def plot_pareto(self):
        metric_names = self.params.metric_to_compose
        # archive_history stores archives of the best models.
        # Each archive is sorted from the best to the worst model,
        # so the best_candidates is sorted too.
        best_candidates = self.history.archive_history[-1]
        visualise_pareto(front=best_candidates,
                         objectives_names=metric_names,
                         show=True)

    def plot_prediction(self, target: Optional[Any] = None):
        """Plots the prediction obtained from graph

        :param target: user-specified name of target variable for MultiModalData
        """
        if self.prediction is not None:
            if self.params.api_params['task'].task_type == TaskTypesEnum.ts_forecasting:
                plot_forecast(self.test_data, self.prediction, target)
            elif self.params.api_params['task'].task_type == TaskTypesEnum.regression:
                plot_biplot(self.prediction)
            elif self.params.api_params['task'].task_type == TaskTypesEnum.classification:
                self.predict_proba(self.test_data)
                plot_roc_auc(self.test_data, self.prediction)
            else:
                self.params.api_params['logger'].error('Not supported yet')
                raise NotImplementedError(f"For task {self.params.api_params['task']} plot prediction is not supported")
        else:
            self.params.api_params['logger'].error('No prediction to visualize')
<<<<<<< HEAD
            raise ValueError("Prediction from model is empty")
=======
            raise ValueError('Prediction from model is empty')
>>>>>>> ad9eec71

    def get_metrics(self,
                    target: Union[np.ndarray, pd.Series] = None,
                    metric_names: Union[str, List[str]] = None) -> dict:
        """Gets quality metrics for the fitted graph

        :param target: the array with target values of test data
        :param metric_names: the names of required metrics

        :return: the values of quality metrics
        """
        if metric_names is None:
            metric_names = self.params.metric_name

        if target is not None:
            if self.test_data is None:
                self.test_data = InputData(idx=range(len(self.prediction.predict)),
                                           features=None,
                                           target=target[:len(self.prediction.predict)],
                                           task=self.train_data.task,
                                           data_type=self.train_data.data_type)
            else:
                self.test_data.target = target[:len(self.prediction.predict)]

        # TODO change to sklearn metrics
        metric_names = ensure_wrapped_in_sequence(metric_names)

        calculated_metrics = dict()
        for metric_name in metric_names:
            if self.metrics.get_metrics_mapping(metric_name) is NotImplemented:
                self.params.api_params['logger'].warning(f'{metric_name} is not available as metric')
            else:
                composer_metric = self.metrics.get_metrics_mapping(metric_name)
                metric_cls = MetricsRepository().metric_class_by_id(composer_metric)
                prediction = deepcopy(self.prediction)
                if metric_name == "roc_auc":  # for roc-auc we need probabilities
                    prediction.predict = self.predict_proba(self.test_data)
                else:
                    prediction.predict = self.predict(self.test_data)
                real = deepcopy(self.test_data)

                # Work inplace - correct predictions
                self.data_processor.correct_predictions(real=real,
                                                        prediction=prediction)

                real.target = np.ravel(real.target)

                metric_value = abs(metric_cls.metric(reference=real,
                                                     predicted=prediction))
                calculated_metrics[metric_name] = metric_value

        return calculated_metrics

    def save_predict(self, predicted_data: OutputData):
        # TODO unify with OutputData.save_to_csv()
        """ Saves pipeline forecasts in csv file """
        if len(predicted_data.predict.shape) >= 2:
            prediction = predicted_data.predict.tolist()
        else:
            prediction = predicted_data.predict
        pd.DataFrame({'Index': predicted_data.idx,
                      'Prediction': prediction}).to_csv(r'./predictions.csv', index=False)
        self.params.api_params['logger'].info('Predictions was saved in current directory.')

    def export_as_project(self, project_path='fedot_project.zip'):
        export_project_to_zip(zip_name=project_path, opt_history=self.history,
                              pipeline=self.current_pipeline,
                              train_data=self.train_data, test_data=self.test_data)

    def import_as_project(self, project_path='fedot_project.zip'):
        self.current_pipeline, self.train_data, self.test_data, self.history = \
            import_project_from_zip(zip_path=project_path)
        # TODO workaround to init internal fields of API and data
        self.train_data = self.data_processor.define_data(features=self.train_data, is_predict=False)
        self.test_data = self.data_processor.define_data(features=self.test_data, is_predict=True)
        self.predict(self.test_data)

    def explain(self, features: FeaturesType = None,
                method: str = 'surrogate_dt', visualize: bool = True, **kwargs) -> 'Explainer':
        """Creates explanation for 'current_pipeline' according to the selected 'method'.
            An `Explainer` instance is returned.

        :param features: samples to be explained. If `None`, `train_data` from last fit is used.
        :param method: explanation method, defaults to 'surrogate_dt'. Options: ['surrogate_dt', ...]
        :param visualize: print and plot the explanation simultaneously, defaults to True.
            The explanation can be retrieved later by executing `explainer.visualize()`.
        """
        pipeline = self.current_pipeline
        if features is None:
            data = self.train_data
        else:
            data = self.data_processor.define_data(features=features,
                                                   is_predict=False)
        explainer = explain_pipeline(pipeline=pipeline, data=data, method=method,
                                     visualize=visualize, **kwargs)

        return explainer

    def _init_remote_if_necessary(self):
        remote = RemoteEvaluator()
        if remote.use_remote and remote.remote_task_params is not None:
            task = self.params.api_params['task']
            if task.task_type is TaskTypesEnum.ts_forecasting:
                task_str = \
                    f'Task(TaskTypesEnum.ts_forecasting, ' \
                    f'TsForecastingParams(forecast_length={task.task_params.forecast_length}))'
            else:
                task_str = f'Task({str(task.task_type)})'
            remote.remote_task_params.task_type = task_str
            remote.remote_task_params.is_multi_modal = isinstance(self.train_data, MultiModalData)

            if isinstance(self.target, str):
                remote.remote_task_params.target = self.target

    def _train_pipeline_on_full_dataset(self, recommendations: dict, full_train_not_preprocessed):
        """ Applies training procedure for obtained pipeline if dataset was clipped """
        if recommendations:
            # if data was cut we need to refit pipeline on full data
            self.data_processor.accept_and_apply_recommendations(full_train_not_preprocessed,
                                                                 {k: v for k, v in recommendations.items()
                                                                  if k != 'cut'})
        self.current_pipeline.fit(
            full_train_not_preprocessed,
            n_jobs=self.params.api_params['n_jobs'],
        )<|MERGE_RESOLUTION|>--- conflicted
+++ resolved
@@ -68,11 +68,7 @@
     :param num_of_generations: number of generations for composer
     :param keep_n_best: Number of the best individuals of previous generation to keep in next generation.
     :param available_operations: list of model names to use
-<<<<<<< HEAD
-    :param stopping_after_n_generations: composer will stop after n generation without improving
-=======
     :param early_stopping_generations': composer will stop after n generation without improving
->>>>>>> ad9eec71
     :param with_tuning: allow hyperparameters tuning for the model
     :param cv_folds: number of folds for cross-validation
     :param validation_blocks: number of validation blocks for time series forecasting
@@ -312,11 +308,7 @@
                 raise NotImplementedError(f"For task {self.params.api_params['task']} plot prediction is not supported")
         else:
             self.params.api_params['logger'].error('No prediction to visualize')
-<<<<<<< HEAD
-            raise ValueError("Prediction from model is empty")
-=======
             raise ValueError('Prediction from model is empty')
->>>>>>> ad9eec71
 
     def get_metrics(self,
                     target: Union[np.ndarray, pd.Series] = None,
