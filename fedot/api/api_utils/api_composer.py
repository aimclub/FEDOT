import datetime
import gc
import traceback
from typing import Callable, List, Type, Union, Optional, Dict

import numpy as np
from deap import tools
from sklearn.metrics import mean_squared_error, roc_auc_score as roc_auc

from fedot.api.api_utils.initial_assumptions import ApiInitialAssumptions
from fedot.api.api_utils.metrics import ApiMetrics
from fedot.core.composer.composer_builder import ComposerBuilder
from fedot.core.composer.gp_composer.gp_composer import (PipelineComposerRequirements)
from fedot.core.composer.gp_composer.specific_operators import boosting_mutation, parameter_change_mutation
from fedot.core.data.data import InputData
from fedot.core.data.data_split import train_test_data_setup
from fedot.core.data.multi_modal import MultiModalData
from fedot.core.log import Log
from fedot.core.optimisers.gp_comp.gp_optimiser import EvoGraphOptimiser, GPGraphOptimiserParameters, \
    GeneticSchemeTypesEnum
from fedot.core.optimisers.gp_comp.operators.crossover import CrossoverTypesEnum
from fedot.core.optimisers.gp_comp.operators.mutation import MutationTypesEnum
from fedot.core.optimisers.optimizer import GraphOptimiser, GraphOptimiserParameters
from fedot.core.optimisers.utils.pareto import ParetoFront
from fedot.core.pipelines.pipeline import Pipeline
from fedot.core.repository.operation_types_repository import get_operations_for_task
from fedot.core.repository.quality_metrics_repository import (MetricsRepository)
from fedot.core.repository.tasks import Task, TaskTypesEnum
from fedot.utilities.define_metric_by_task import MetricByTask, TunerMetricByTask


class ApiComposer:

    def __init__(self, problem: str):
        self.metrics = ApiMetrics(problem)
        self.initial_assumptions = ApiInitialAssumptions()
        self.optimiser = EvoGraphOptimiser
        self.optimizer_external_parameters = None
        self.current_model = None
        self.best_models = None
        self.history = None

    def obtain_metric(self, task: Task, composer_metric: Union[str, Callable]):
        # the choice of the metric for the pipeline quality assessment during composition
        if composer_metric is None:
            composer_metric = MetricByTask(task.task_type).metric_cls.get_value

        if isinstance(composer_metric, str) or isinstance(composer_metric, Callable):
            composer_metric = [composer_metric]

        metric_function = []
        for specific_metric in composer_metric:
            if isinstance(specific_metric, Callable):
                specific_metric_function = specific_metric
            else:
                # Composer metric was defined by name (str)
                metric_id = self.metrics.get_composer_metrics_mapping(metric_name=specific_metric)
                if metric_id is None:
                    raise ValueError(f'Incorrect metric {specific_metric}')
                specific_metric_function = MetricsRepository().metric_by_id(metric_id)
            metric_function.append(specific_metric_function)
        return metric_function

    def obtain_model(self, **common_dict):
        self.best_models = None
        self.history = None

        # Prepare parameters
        api_params_dict, composer_params_dict, tuner_params_dict = _divide_parameters(common_dict)

        # Start composing - pipeline structure search
        self.current_model, self.best_models, self.history = self.compose_fedot_model(
            api_params=api_params_dict,
            composer_params=composer_params_dict,
            tuning_params=tuner_params_dict)

        if isinstance(self.best_models, tools.ParetoFront):
            self.best_models.__class__ = ParetoFront
            self.best_models.objective_names = common_dict['composer_metric']

        # Final fit for obtained pipeline on full dataset
        self.current_model.fit_from_scratch(common_dict['train_data'])

        return self.current_model, self.best_models, self.history

    def get_gp_composer_builder(self, task: Task,
                                metric_function,
                                composer_requirements: PipelineComposerRequirements,
                                optimiser: Type[GraphOptimiser],
                                optimizer_parameters: GraphOptimiserParameters,
                                data: Union[InputData, MultiModalData],
                                logger: Log,
                                initial_assumption: Union[Pipeline, List[Pipeline]] = None,
                                optimizer_external_parameters: Optional[Dict] = None):
        """
        Return GPComposerBuilder with parameters and if it is necessary
        initial_assumption in it

        :param task: task for solving
        :param metric_function: function for individuals evaluating
        :param composer_requirements: params for composer
        :param optimiser: optimiser for composer
        :param optimizer_parameters: params for optimizer
        :param data: data for evaluating
        :param logger: log object
        :param initial_assumption: list of initial pipelines
        :param optimizer_external_parameters: eternal parameters for optimizer
        """

        builder = ComposerBuilder(task=task). \
            with_requirements(composer_requirements). \
            with_optimiser(optimiser, optimizer_parameters, optimizer_external_parameters). \
            with_metrics(metric_function).with_logger(logger)

        if initial_assumption is None:
            initial_pipelines = self.initial_assumptions.get_initial_assumption(data, task)
        elif isinstance(initial_assumption, Pipeline):
            initial_pipelines = [initial_assumption]
        else:
            if not isinstance(initial_assumption, list):
                prefix = 'Incorrect type of initial_assumption'
                raise ValueError(f'{prefix}: List[Pipeline] or Pipeline needed, but has {type(initial_assumption)}')
            initial_pipelines = initial_assumption
        # Check initial assumption
        fit_and_check_correctness(initial_pipelines, data, logger=logger)
        builder = builder.with_initial_pipelines(initial_pipelines)
        return builder

    def divide_operations(self,
                          available_operations,
                          task):
        """ Function divide operations for primary and secondary """

        if task.task_type == TaskTypesEnum.ts_forecasting:
            # Get time series operations for primary nodes
            ts_data_operations = get_operations_for_task(task=task,
                                                         mode='data_operation',
                                                         tags=["non_lagged"])
            # Remove exog data operation from the list
            ts_data_operations.remove('exog_ts')

            ts_primary_models = get_operations_for_task(task=task,
                                                        mode='model',
                                                        tags=["non_lagged"])
            # Union of the models and data operations
            ts_primary_operations = ts_data_operations + ts_primary_models

            # Filter - remain only operations, which were in available ones
            primary_operations = list(set(ts_primary_operations).intersection(available_operations))
            secondary_operations = available_operations
        else:
            primary_operations = available_operations
            secondary_operations = available_operations
        return primary_operations, secondary_operations

    def compose_fedot_model(self, api_params: dict, composer_params: dict, tuning_params: dict):
        """ Function for composing FEDOT pipeline model """

        metric_function = self.obtain_metric(api_params['task'], composer_params['composer_metric'])

        if composer_params['available_operations'] is None:
            composer_params['available_operations'] = get_operations_for_task(api_params['task'], mode='model')

        api_params['logger'].message('Composition started. Parameters tuning: {}. ''Set of candidate models: {}. '
                                     'Time limit: {} min'.format(tuning_params['with_tuning'],
                                                                 composer_params['available_operations'],
                                                                 api_params['timeout']))

        primary_operations, secondary_operations = self.divide_operations(composer_params['available_operations'],
                                                                          api_params['task'])

        if api_params['timeout'] is None:
            timeout_for_composing = None
        else:
            timeout_for_composing = api_params['timeout'] / 2 if tuning_params['with_tuning'] else api_params['timeout']
            timeout_for_composing = datetime.timedelta(minutes=timeout_for_composing)
        starting_time_for_composing = datetime.datetime.now()
        # the choice and initialisation of the GP composer
        composer_requirements = \
            PipelineComposerRequirements(primary=primary_operations,
                                         secondary=secondary_operations,
                                         max_arity=composer_params['max_arity'],
                                         max_depth=composer_params['max_depth'],
                                         pop_size=composer_params['pop_size'],
                                         num_of_generations=composer_params['num_of_generations'],
                                         cv_folds=composer_params['cv_folds'],
                                         validation_blocks=composer_params['validation_blocks'],
                                         timeout=timeout_for_composing)

        genetic_scheme_type = GeneticSchemeTypesEnum.parameter_free

        if composer_params['genetic_scheme'] == 'steady_state':
            genetic_scheme_type = GeneticSchemeTypesEnum.steady_state

        mutations = [boosting_mutation, parameter_change_mutation,
                     MutationTypesEnum.single_change,
                     MutationTypesEnum.single_drop,
                     MutationTypesEnum.single_add]

        # TODO remove workaround after validation fix
        if api_params['task'].task_type != TaskTypesEnum.ts_forecasting:
            mutations.append(MutationTypesEnum.single_edge)

        optimizer_parameters = GPGraphOptimiserParameters(
            genetic_scheme_type=genetic_scheme_type,
            mutation_types=mutations,
            crossover_types=[CrossoverTypesEnum.one_point, CrossoverTypesEnum.subtree],
            history_folder=composer_params.get('history_folder'),
            stopping_after_n_generation=composer_params.get('stopping_after_n_generation')
        )
        if 'optimizer' in composer_params:
            self.optimiser = composer_params['optimizer']
        if 'optimizer_external_params' in composer_params:
            self.optimizer_external_parameters = composer_params['optimizer_external_params']

        builder = self.get_gp_composer_builder(task=api_params['task'],
                                               metric_function=metric_function,
                                               composer_requirements=composer_requirements,
                                               optimiser=self.optimiser,
                                               optimizer_parameters=optimizer_parameters,
                                               optimizer_external_parameters=self.optimizer_external_parameters,
                                               data=api_params['train_data'],
                                               initial_assumption=api_params['initial_assumption'],
                                               logger=api_params['logger'])

        gp_composer = builder.build()

        api_params['logger'].message('Pipeline composition started')
        pipeline_gp_composed = gp_composer.compose_pipeline(data=api_params['train_data'])

        if isinstance(pipeline_gp_composed, list):
            for pipeline in pipeline_gp_composed:
                pipeline.log = api_params['logger']
            pipeline_gp_composed = pipeline_gp_composed[0]
            best_candidates = gp_composer.optimiser.archive
        else:
            best_candidates = [pipeline_gp_composed]
            pipeline_gp_composed.log = api_params['logger']

        spending_time_for_composing = datetime.datetime.now() - starting_time_for_composing

        if tuning_params['with_tuning']:
            if tuning_params['tuner_metric'] is None:
                # Default metric for tuner
                tune_metrics = TunerMetricByTask(api_params['task'].task_type)
                tuner_loss, loss_params = tune_metrics.get_metric_and_params(api_params['train_data'])
                api_params['logger'].message(f'Tuner metric is None, '
                                             f'{tuner_loss.__name__} was set as default')
            else:
                # Get metric and parameters by name
                tuner_loss, loss_params = self.tuner_metric_by_name(metric_name=tuning_params['tuner_metric'],
                                                                    train_data=api_params['train_data'],
                                                                    task=api_params['task'])

            iterations = 20 if api_params['timeout'] is None else 1000
<<<<<<< HEAD
            timeout_in_sec = datetime.timedelta(minutes=api_params['timeout']).total_seconds()
            timeout_for_tuning = timeout_in_sec - spending_time_for_composing.total_seconds()

            if timeout_for_tuning < 15:
                api_params['logger'].info(f'Time for pipeline composing  was {str(spending_time_for_composing)}.'
                                          f'The remaining {timeout_for_tuning} seconds are not enough '
                                          f'to tune the hyperparameters.'
                                          f'Composed pipeline will be returned without tuning hyperparameters.')
            else:
                # Tune all nodes in the pipeline
                api_params['logger'].message('Hyperparameters tuning started')
                vb_number = composer_requirements.validation_blocks
                folds = composer_requirements.cv_folds
                pipeline_gp_composed = pipeline_gp_composed.fine_tune_all_nodes(loss_function=tuner_loss,
                                                                                loss_params=loss_params,
                                                                                input_data=api_params['train_data'],
                                                                                iterations=iterations,
                                                                                timeout=round(timeout_for_tuning / 60),
                                                                                cv_folds=folds,
                                                                                validation_blocks=vb_number)
=======

            if timeout_for_composing is not None:
                if spending_time_for_composing < int(timeout_for_composing.total_seconds() / 60):
                    timeout_for_tuning = api_params['timeout'] - spending_time_for_composing
                else:
                    timeout_for_tuning = api_params['timeout'] / 2
            else:
                timeout_for_tuning = None

            # Tune all nodes in the pipeline
            vb_number = composer_requirements.validation_blocks
            folds = composer_requirements.cv_folds
            pipeline_gp_composed = pipeline_gp_composed.fine_tune_all_nodes(loss_function=tuner_loss,
                                                                            loss_params=loss_params,
                                                                            input_data=api_params['train_data'],
                                                                            iterations=iterations,
                                                                            timeout=timeout_for_tuning,
                                                                            cv_folds=folds,
                                                                            validation_blocks=vb_number)

>>>>>>> 75e14923
        api_params['logger'].message('Model composition finished')

        history = gp_composer.optimiser.history

        # enforce memory cleaning
        gc.collect()

        return pipeline_gp_composed, best_candidates, history

    def tuner_metric_by_name(self, metric_name, train_data: InputData, task: Task):
        """ Function allow to obtain metric for tuner by its name

        :param metric_name: name of metric
        :param train_data: InputData for train
        :param task: task to solve

        :return tuner_loss: loss function for tuner
        :return loss_params: parameters for tuner loss (can be None in some cases)
        """
        loss_params_dict = {roc_auc: {'multi_class': 'ovr', 'average': 'macro'},
                            mean_squared_error: {'squared': False}}

        if task.task_type == TaskTypesEnum.regression or task.task_type == TaskTypesEnum.ts_forecasting:
            loss_function = mean_squared_error
            loss_params = {'squared': False}
        elif task.task_type == TaskTypesEnum.classification:
            # Default metric for time classification
            amount_of_classes = len(np.unique(np.array(train_data.target)))
            loss_function = roc_auc
            if amount_of_classes == 2:
                loss_params = None
            else:
                loss_params = loss_params_dict[loss_function]
        else:
            raise NotImplementedError(f'Metric for "{task.task_type}" is not supported')

        if loss_function is None:
            raise ValueError(f'Incorrect tuner metric {loss_function}')

        return loss_function, loss_params


def fit_and_check_correctness(initial_pipelines: List[Pipeline],
                              data: Union[InputData, MultiModalData],
                              logger: Log):
    """ Test is initial pipeline can be fitted on presented data and give predictions """
    try:
        _, data_test = train_test_data_setup(data)
        initial_pipelines[0].fit(data)
        initial_pipelines[0].predict(data_test)

        message_success = 'Initial pipeline was fitted successfully'
        logger.debug(message_success)
    except Exception as ex:
        fit_failed_info = f'Initial pipeline fit was failed due to: {ex}.'
        advice_info = f'{fit_failed_info} Check pipeline structure and the correctness of the data'

        logger.info(fit_failed_info)
        print(traceback.format_exc())
        raise ValueError(advice_info)


def _divide_parameters(common_dict: dict) -> List[dict]:
    """ Divide common dictionary into dictionary with parameters for API, Composer and Tuner

    :param common_dict: dictionary with parameters for all AutoML modules
    """
    api_params_dict = dict(train_data=None, task=Task, logger=Log, timeout=5, initial_assumption=None)

    composer_params_dict = dict(max_depth=None, max_arity=None, pop_size=None, num_of_generations=None,
                                available_operations=None, composer_metric=None, validation_blocks=None,
                                cv_folds=None, genetic_scheme=None, history_folder=None,
                                stopping_after_n_generation=None, optimizer=None, optimizer_external_params=None)

    tuner_params_dict = dict(with_tuning=False, tuner_metric=None)

    dict_list = [api_params_dict, composer_params_dict, tuner_params_dict]
    for i, dct in enumerate(dict_list):
        update_dict = dct.copy()
        update_dict.update(common_dict)
        for key in common_dict.keys():
            if key not in dct.keys():
                update_dict.pop(key)
        dict_list[i] = update_dict

    return dict_list<|MERGE_RESOLUTION|>--- conflicted
+++ resolved
@@ -253,7 +253,6 @@
                                                                     task=api_params['task'])
 
             iterations = 20 if api_params['timeout'] is None else 1000
-<<<<<<< HEAD
             timeout_in_sec = datetime.timedelta(minutes=api_params['timeout']).total_seconds()
             timeout_for_tuning = timeout_in_sec - spending_time_for_composing.total_seconds()
 
@@ -274,28 +273,7 @@
                                                                                 timeout=round(timeout_for_tuning / 60),
                                                                                 cv_folds=folds,
                                                                                 validation_blocks=vb_number)
-=======
-
-            if timeout_for_composing is not None:
-                if spending_time_for_composing < int(timeout_for_composing.total_seconds() / 60):
-                    timeout_for_tuning = api_params['timeout'] - spending_time_for_composing
-                else:
-                    timeout_for_tuning = api_params['timeout'] / 2
-            else:
-                timeout_for_tuning = None
-
-            # Tune all nodes in the pipeline
-            vb_number = composer_requirements.validation_blocks
-            folds = composer_requirements.cv_folds
-            pipeline_gp_composed = pipeline_gp_composed.fine_tune_all_nodes(loss_function=tuner_loss,
-                                                                            loss_params=loss_params,
-                                                                            input_data=api_params['train_data'],
-                                                                            iterations=iterations,
-                                                                            timeout=timeout_for_tuning,
-                                                                            cv_folds=folds,
-                                                                            validation_blocks=vb_number)
-
->>>>>>> 75e14923
+
         api_params['logger'].message('Model composition finished')
 
         history = gp_composer.optimiser.history
