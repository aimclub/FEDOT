<<<<<<< HEAD
import datetime
from typing import Sequence

from golem.core.optimisers.genetic.operators.inheritance import GeneticSchemeTypesEnum
from golem.core.optimisers.genetic.operators.mutation import MutationTypesEnum

from fedot.core.composer.gp_composer.specific_operators import parameter_change_mutation, add_resample_mutation
from fedot.core.constants import AUTO_PRESET_NAME
from fedot.core.repository.tasks import TaskTypesEnum
from fedot.core.utils import default_fedot_data_dir


class ApiParamsRepository:
    """Repository storing possible Api parameters and their default values. Also returns parameters required
    for data classes (``PipelineComposerRequirements``, ``GPAlgorithmParameters``, ``GraphGenerationParams``)
    used while model composition.
     """

    COMPOSER_REQUIREMENTS_KEYS = {'max_arity', 'max_depth', 'num_of_generations',
                                  'early_stopping_iterations', 'early_stopping_timeout',
                                  'parallelization_mode', 'use_input_preprocessing',
                                  'show_progress', 'collect_intermediate_metric', 'keep_n_best',
                                  'keep_history', 'history_dir', 'cv_folds'}

    STATIC_INDIVIDUAL_METADATA_KEYS = {'use_input_preprocessing'}

    def __init__(self, task_type: TaskTypesEnum):
        self.task_type = task_type
        self.default_params = ApiParamsRepository.default_params_for_task(self.task_type)

    @staticmethod
    def default_params_for_task(task_type: TaskTypesEnum) -> dict:
        """ Returns a dict with default parameters"""
        if task_type in [TaskTypesEnum.classification, TaskTypesEnum.regression]:
            cv_folds = 5

        elif task_type == TaskTypesEnum.ts_forecasting:
            cv_folds = 3

        # Dict with allowed keyword attributes for Api and their default values. If None - default value set
        # in dataclasses ``PipelineComposerRequirements``, ``GPAlgorithmParameters``, ``GraphGenerationParams``
        # will be used.
        default_param_values_dict = dict(
            parallelization_mode='populational',
            show_progress=True,
            max_depth=6,
            max_arity=3,
            pop_size=20,
            num_of_generations=None,
            keep_n_best=1,
            available_operations=None,
            metric=None,
            cv_folds=cv_folds,
            genetic_scheme=None,
            early_stopping_iterations=None,
            early_stopping_timeout=10,
            optimizer=None,
            collect_intermediate_metric=False,
            max_pipeline_fit_time=None,
            initial_assumption=None,
            preset=AUTO_PRESET_NAME,
            use_operations_cache=True,
            use_preprocessing_cache=True,
            use_predictions_cache=False,
            use_input_preprocessing=True,
            use_auto_preprocessing=False,
            use_meta_rules=False,
            cache_dir=default_fedot_data_dir(),
            keep_history=True,
            history_dir=default_fedot_data_dir(),
            with_tuning=True
        )
        return default_param_values_dict

    def check_and_set_default_params(self, params: dict) -> dict:
        """ Sets default values for parameters which were not set by the user
        and raises KeyError for invalid parameter keys"""
        allowed_keys = self.default_params.keys()
        invalid_keys = params.keys() - allowed_keys
        if invalid_keys:
            raise KeyError(f"Invalid key parameters {invalid_keys}")
        else:
            missing_params = self.default_params.keys() - params.keys()
            for k in missing_params:
                if (v := self.default_params[k]) is not None:
                    params[k] = v
        return params

    @staticmethod
    def get_params_for_composer_requirements(params: dict) -> dict:
        """ Returns dict with parameters suitable for ``PipelineComposerParameters``"""
        composer_requirements_params = {k: v for k, v in params.items()
                                        if k in ApiParamsRepository.COMPOSER_REQUIREMENTS_KEYS}

        max_pipeline_fit_time = params.get('max_pipeline_fit_time')
        if max_pipeline_fit_time:
            composer_requirements_params['max_graph_fit_time'] = datetime.timedelta(minutes=max_pipeline_fit_time)

        composer_requirements_params = ApiParamsRepository.set_static_individual_metadata(composer_requirements_params)

        return composer_requirements_params

    @staticmethod
    def set_static_individual_metadata(composer_requirements_params: dict) -> dict:
        """ Returns dict with representing ``static_individual_metadata`` for ``PipelineComposerParameters``"""
        static_individual_metadata = {k: v for k, v in composer_requirements_params.items()
                                      if k in ApiParamsRepository.STATIC_INDIVIDUAL_METADATA_KEYS}
        for k in ApiParamsRepository.STATIC_INDIVIDUAL_METADATA_KEYS:
            composer_requirements_params.pop(k)

        composer_requirements_params['static_individual_metadata'] = static_individual_metadata
        return composer_requirements_params

    def get_params_for_gp_algorithm_params(self, params: dict) -> dict:
        """ Returns dict with parameters suitable for ``GPAlgorithmParameters``"""
        gp_algorithm_params = {'pop_size': params.get('pop_size'),
                               'genetic_scheme_type': GeneticSchemeTypesEnum.parameter_free}
        if params.get('genetic_scheme') == 'steady_state':
            gp_algorithm_params['genetic_scheme_type'] = GeneticSchemeTypesEnum.steady_state

        gp_algorithm_params['mutation_types'] = ApiParamsRepository._get_default_mutations(self.task_type, params)
        return gp_algorithm_params

    @staticmethod
    def _get_default_mutations(task_type: TaskTypesEnum, params) -> Sequence[MutationTypesEnum]:
        mutations = [parameter_change_mutation,
                     MutationTypesEnum.single_change,
                     MutationTypesEnum.single_drop,
                     MutationTypesEnum.single_add,
                     MutationTypesEnum.single_edge]

        # TODO remove workaround after boosting mutation fix
        #      Boosting mutation does not work due to problem with __eq__ with it copy.
        #      ``partial`` refactor to ``def`` does not work
        #      Also boosting mutation does not work by it own.
        if task_type == TaskTypesEnum.ts_forecasting:
            # mutations.append(partial(boosting_mutation, params=params))
            pass
        else:
            mutations.append(add_resample_mutation)

        return mutations
=======
import datetime
from typing import Sequence

from golem.core.optimisers.genetic.operators.inheritance import GeneticSchemeTypesEnum
from golem.core.optimisers.genetic.operators.mutation import MutationTypesEnum

from fedot.core.composer.gp_composer.specific_operators import parameter_change_mutation, add_resample_mutation
from fedot.core.constants import AUTO_PRESET_NAME
from fedot.core.repository.tasks import TaskTypesEnum
from fedot.core.utils import default_fedot_data_dir


class ApiParamsRepository:
    """Repository storing possible Api parameters and their default values. Also returns parameters required
    for data classes (``PipelineComposerRequirements``, ``GPAlgorithmParameters``, ``GraphGenerationParams``)
    used while model composition.
     """

    COMPOSER_REQUIREMENTS_KEYS = {'max_arity', 'max_depth', 'num_of_generations',
                                  'early_stopping_iterations', 'early_stopping_timeout',
                                  'parallelization_mode', 'use_input_preprocessing',
                                  'show_progress', 'collect_intermediate_metric', 'keep_n_best',
                                  'keep_history', 'history_dir', 'cv_folds'}

    STATIC_INDIVIDUAL_METADATA_KEYS = {'use_input_preprocessing'}

    def __init__(self, task_type: TaskTypesEnum):
        self.task_type = task_type
        self.default_params = ApiParamsRepository.default_params_for_task(self.task_type)

    @staticmethod
    def default_params_for_task(task_type: TaskTypesEnum) -> dict:
        """ Returns a dict with default parameters"""
        if task_type in [TaskTypesEnum.classification, TaskTypesEnum.regression]:
            cv_folds = 5

        elif task_type == TaskTypesEnum.ts_forecasting:
            cv_folds = 3

        # Dict with allowed keyword attributes for Api and their default values. If None - default value set
        # in dataclasses ``PipelineComposerRequirements``, ``GPAlgorithmParameters``, ``GraphGenerationParams``
        # will be used.
        default_param_values_dict = dict(
            parallelization_mode='populational',
            show_progress=True,
            max_depth=6,
            max_arity=3,
            pop_size=20,
            num_of_generations=None,
            keep_n_best=1,
            available_operations=None,
            metric=None,
            cv_folds=cv_folds,
            genetic_scheme=None,
            early_stopping_iterations=None,
            early_stopping_timeout=10,
            optimizer=None,
            collect_intermediate_metric=False,
            max_pipeline_fit_time=None,
            initial_assumption=None,
            preset=AUTO_PRESET_NAME,
            use_pipelines_cache=True,
            use_preprocessing_cache=True,
            use_input_preprocessing=True,
            use_auto_preprocessing=False,
            use_meta_rules=False,
            cache_dir=default_fedot_data_dir(),
            keep_history=True,
            history_dir=default_fedot_data_dir(),
            with_tuning=True,
            seed=None
        )
        return default_param_values_dict

    def check_and_set_default_params(self, params: dict) -> dict:
        """ Sets default values for parameters which were not set by the user
        and raises KeyError for invalid parameter keys"""
        allowed_keys = self.default_params.keys()
        invalid_keys = params.keys() - allowed_keys
        if invalid_keys:
            raise KeyError(f"Invalid key parameters {invalid_keys}")
        else:
            missing_params = self.default_params.keys() - params.keys()
            for k in missing_params:
                if (v := self.default_params[k]) is not None:
                    params[k] = v
        return params

    @staticmethod
    def get_params_for_composer_requirements(params: dict) -> dict:
        """ Returns dict with parameters suitable for ``PipelineComposerParameters``"""
        composer_requirements_params = {k: v for k, v in params.items()
                                        if k in ApiParamsRepository.COMPOSER_REQUIREMENTS_KEYS}

        max_pipeline_fit_time = params.get('max_pipeline_fit_time')
        if max_pipeline_fit_time:
            composer_requirements_params['max_graph_fit_time'] = datetime.timedelta(minutes=max_pipeline_fit_time)

        composer_requirements_params = ApiParamsRepository.set_static_individual_metadata(composer_requirements_params)

        return composer_requirements_params

    @staticmethod
    def set_static_individual_metadata(composer_requirements_params: dict) -> dict:
        """ Returns dict with representing ``static_individual_metadata`` for ``PipelineComposerParameters``"""
        static_individual_metadata = {k: v for k, v in composer_requirements_params.items()
                                      if k in ApiParamsRepository.STATIC_INDIVIDUAL_METADATA_KEYS}
        for k in ApiParamsRepository.STATIC_INDIVIDUAL_METADATA_KEYS:
            composer_requirements_params.pop(k)

        composer_requirements_params['static_individual_metadata'] = static_individual_metadata
        return composer_requirements_params

    def get_params_for_gp_algorithm_params(self, params: dict) -> dict:
        """ Returns dict with parameters suitable for ``GPAlgorithmParameters``"""
        gp_algorithm_params = {'pop_size': params.get('pop_size'),
                               'genetic_scheme_type': GeneticSchemeTypesEnum.parameter_free}
        if params.get('genetic_scheme') == 'steady_state':
            gp_algorithm_params['genetic_scheme_type'] = GeneticSchemeTypesEnum.steady_state

        gp_algorithm_params['mutation_types'] = ApiParamsRepository._get_default_mutations(self.task_type, params)
        gp_algorithm_params['seed'] = params['seed']
        return gp_algorithm_params

    @staticmethod
    def _get_default_mutations(task_type: TaskTypesEnum, params) -> Sequence[MutationTypesEnum]:
        mutations = [parameter_change_mutation,
                     MutationTypesEnum.single_change,
                     MutationTypesEnum.single_drop,
                     MutationTypesEnum.single_add,
                     MutationTypesEnum.single_edge]

        # TODO remove workaround after boosting mutation fix
        #      Boosting mutation does not work due to problem with __eq__ with it copy.
        #      ``partial`` refactor to ``def`` does not work
        #      Also boosting mutation does not work by it own.
        if task_type == TaskTypesEnum.ts_forecasting:
            # mutations.append(partial(boosting_mutation, params=params))
            pass
        else:
            mutations.append(add_resample_mutation)

        return mutations
>>>>>>> e15c0bfe
<|MERGE_RESOLUTION|>--- conflicted
+++ resolved
@@ -1,147 +1,3 @@
-<<<<<<< HEAD
-import datetime
-from typing import Sequence
-
-from golem.core.optimisers.genetic.operators.inheritance import GeneticSchemeTypesEnum
-from golem.core.optimisers.genetic.operators.mutation import MutationTypesEnum
-
-from fedot.core.composer.gp_composer.specific_operators import parameter_change_mutation, add_resample_mutation
-from fedot.core.constants import AUTO_PRESET_NAME
-from fedot.core.repository.tasks import TaskTypesEnum
-from fedot.core.utils import default_fedot_data_dir
-
-
-class ApiParamsRepository:
-    """Repository storing possible Api parameters and their default values. Also returns parameters required
-    for data classes (``PipelineComposerRequirements``, ``GPAlgorithmParameters``, ``GraphGenerationParams``)
-    used while model composition.
-     """
-
-    COMPOSER_REQUIREMENTS_KEYS = {'max_arity', 'max_depth', 'num_of_generations',
-                                  'early_stopping_iterations', 'early_stopping_timeout',
-                                  'parallelization_mode', 'use_input_preprocessing',
-                                  'show_progress', 'collect_intermediate_metric', 'keep_n_best',
-                                  'keep_history', 'history_dir', 'cv_folds'}
-
-    STATIC_INDIVIDUAL_METADATA_KEYS = {'use_input_preprocessing'}
-
-    def __init__(self, task_type: TaskTypesEnum):
-        self.task_type = task_type
-        self.default_params = ApiParamsRepository.default_params_for_task(self.task_type)
-
-    @staticmethod
-    def default_params_for_task(task_type: TaskTypesEnum) -> dict:
-        """ Returns a dict with default parameters"""
-        if task_type in [TaskTypesEnum.classification, TaskTypesEnum.regression]:
-            cv_folds = 5
-
-        elif task_type == TaskTypesEnum.ts_forecasting:
-            cv_folds = 3
-
-        # Dict with allowed keyword attributes for Api and their default values. If None - default value set
-        # in dataclasses ``PipelineComposerRequirements``, ``GPAlgorithmParameters``, ``GraphGenerationParams``
-        # will be used.
-        default_param_values_dict = dict(
-            parallelization_mode='populational',
-            show_progress=True,
-            max_depth=6,
-            max_arity=3,
-            pop_size=20,
-            num_of_generations=None,
-            keep_n_best=1,
-            available_operations=None,
-            metric=None,
-            cv_folds=cv_folds,
-            genetic_scheme=None,
-            early_stopping_iterations=None,
-            early_stopping_timeout=10,
-            optimizer=None,
-            collect_intermediate_metric=False,
-            max_pipeline_fit_time=None,
-            initial_assumption=None,
-            preset=AUTO_PRESET_NAME,
-            use_operations_cache=True,
-            use_preprocessing_cache=True,
-            use_predictions_cache=False,
-            use_input_preprocessing=True,
-            use_auto_preprocessing=False,
-            use_meta_rules=False,
-            cache_dir=default_fedot_data_dir(),
-            keep_history=True,
-            history_dir=default_fedot_data_dir(),
-            with_tuning=True
-        )
-        return default_param_values_dict
-
-    def check_and_set_default_params(self, params: dict) -> dict:
-        """ Sets default values for parameters which were not set by the user
-        and raises KeyError for invalid parameter keys"""
-        allowed_keys = self.default_params.keys()
-        invalid_keys = params.keys() - allowed_keys
-        if invalid_keys:
-            raise KeyError(f"Invalid key parameters {invalid_keys}")
-        else:
-            missing_params = self.default_params.keys() - params.keys()
-            for k in missing_params:
-                if (v := self.default_params[k]) is not None:
-                    params[k] = v
-        return params
-
-    @staticmethod
-    def get_params_for_composer_requirements(params: dict) -> dict:
-        """ Returns dict with parameters suitable for ``PipelineComposerParameters``"""
-        composer_requirements_params = {k: v for k, v in params.items()
-                                        if k in ApiParamsRepository.COMPOSER_REQUIREMENTS_KEYS}
-
-        max_pipeline_fit_time = params.get('max_pipeline_fit_time')
-        if max_pipeline_fit_time:
-            composer_requirements_params['max_graph_fit_time'] = datetime.timedelta(minutes=max_pipeline_fit_time)
-
-        composer_requirements_params = ApiParamsRepository.set_static_individual_metadata(composer_requirements_params)
-
-        return composer_requirements_params
-
-    @staticmethod
-    def set_static_individual_metadata(composer_requirements_params: dict) -> dict:
-        """ Returns dict with representing ``static_individual_metadata`` for ``PipelineComposerParameters``"""
-        static_individual_metadata = {k: v for k, v in composer_requirements_params.items()
-                                      if k in ApiParamsRepository.STATIC_INDIVIDUAL_METADATA_KEYS}
-        for k in ApiParamsRepository.STATIC_INDIVIDUAL_METADATA_KEYS:
-            composer_requirements_params.pop(k)
-
-        composer_requirements_params['static_individual_metadata'] = static_individual_metadata
-        return composer_requirements_params
-
-    def get_params_for_gp_algorithm_params(self, params: dict) -> dict:
-        """ Returns dict with parameters suitable for ``GPAlgorithmParameters``"""
-        gp_algorithm_params = {'pop_size': params.get('pop_size'),
-                               'genetic_scheme_type': GeneticSchemeTypesEnum.parameter_free}
-        if params.get('genetic_scheme') == 'steady_state':
-            gp_algorithm_params['genetic_scheme_type'] = GeneticSchemeTypesEnum.steady_state
-
-        gp_algorithm_params['mutation_types'] = ApiParamsRepository._get_default_mutations(self.task_type, params)
-        return gp_algorithm_params
-
-    @staticmethod
-    def _get_default_mutations(task_type: TaskTypesEnum, params) -> Sequence[MutationTypesEnum]:
-        mutations = [parameter_change_mutation,
-                     MutationTypesEnum.single_change,
-                     MutationTypesEnum.single_drop,
-                     MutationTypesEnum.single_add,
-                     MutationTypesEnum.single_edge]
-
-        # TODO remove workaround after boosting mutation fix
-        #      Boosting mutation does not work due to problem with __eq__ with it copy.
-        #      ``partial`` refactor to ``def`` does not work
-        #      Also boosting mutation does not work by it own.
-        if task_type == TaskTypesEnum.ts_forecasting:
-            # mutations.append(partial(boosting_mutation, params=params))
-            pass
-        else:
-            mutations.append(add_resample_mutation)
-
-        return mutations
-=======
 import datetime
 from typing import Sequence
 
@@ -205,6 +61,7 @@
             preset=AUTO_PRESET_NAME,
             use_pipelines_cache=True,
             use_preprocessing_cache=True,
+            use_predictions_cache=False,
             use_input_preprocessing=True,
             use_auto_preprocessing=False,
             use_meta_rules=False,
@@ -284,5 +141,4 @@
         else:
             mutations.append(add_resample_mutation)
 
-        return mutations
->>>>>>> e15c0bfe
+        return mutations