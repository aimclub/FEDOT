--- conflicted
+++ resolved
@@ -58,7 +58,7 @@
     excluded_models_dict = {'light': ['mlp', 'svc'],
                             'light_tun': ['mlp', 'svc']}
 
-    available_model_types, _ = ModelTypesRepository().suitable_model(task_type=task.task_type)
+    available_model_types, _ = OperationTypesRepository().suitable_model(task_type=task.task_type)
 
     if preset in excluded_models_dict.keys():
         excluded_models = excluded_models_dict[preset]
@@ -94,16 +94,8 @@
 
     learning_time = datetime.timedelta(minutes=learning_time)
 
-<<<<<<< HEAD
-    # the search of the models provided by the framework that can be used as nodes in a chain for the selected task
-    available_model_types, _ = OperationTypesRepository().suitable_operation(task_type=task.task_type)
-
-    if model_types is not None:
-        available_model_types = model_types
-=======
     if available_model_types is None:
-        available_model_types, _ = ModelTypesRepository().suitable_model(task_type=task.task_type)
->>>>>>> 00d64c41
+        available_model_types, _ = OperationTypesRepository().suitable_model(task_type=task.task_type)
 
     logger.message(f'Composition started. Parameters tuning: {with_tuning}. '
                    f'Set of candidate models: {available_model_types}. Composing time limit: {learning_time}')
