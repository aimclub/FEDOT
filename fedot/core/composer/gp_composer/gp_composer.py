import gc
import platform
from dataclasses import dataclass
from functools import partial
from multiprocessing import set_start_method
from typing import Any, Callable, List, Optional, Tuple, Union

from deap import tools

from fedot.core.composer.advisor import PipelineChangeAdvisor
from fedot.core.composer.cache import OperationsCache
from fedot.core.composer.composer import Composer, ComposerRequirements
from fedot.core.composer.gp_composer.specific_operators import boosting_mutation, parameter_change_mutation
from fedot.core.data.data import InputData
from fedot.core.data.data_split import train_test_data_setup
from fedot.core.data.multi_modal import MultiModalData
from fedot.core.log import Log, default_log
from fedot.core.optimisers.adapters import PipelineAdapter
from fedot.core.optimisers.gp_comp.gp_optimiser import GPGraphOptimiser, GPGraphOptimiserParameters, \
    GraphGenerationParams
from fedot.core.optimisers.gp_comp.operators.inheritance import GeneticSchemeTypesEnum
from fedot.core.optimisers.gp_comp.operators.mutation import MutationStrengthEnum, single_add_mutation, \
    single_change_mutation, single_drop_mutation, single_edge_mutation
from fedot.core.optimisers.gp_comp.operators.regularization import RegularizationTypesEnum
from fedot.core.optimisers.gp_comp.param_free_gp_optimiser import GPGraphParameterFreeOptimiser
from fedot.core.pipelines.pipeline import Pipeline
from fedot.core.pipelines.validation import validate
from fedot.core.repository.operation_types_repository import OperationTypesRepository, get_operations_for_task
from fedot.core.repository.quality_metrics_repository import (ClassificationMetricsEnum, MetricsEnum,
                                                              MetricsRepository, RegressionMetricsEnum)
from fedot.core.repository.tasks import Task, TaskTypesEnum
from fedot.core.validation.compose.tabular import table_metric_calculation
from fedot.core.validation.compose.time_series import ts_metric_calculation

sample_split_ratio_for_tasks = {
    TaskTypesEnum.classification: 0.8,
    TaskTypesEnum.regression: 0.8,
    TaskTypesEnum.ts_forecasting: 0.5
}


def set_multiprocess_start_method():
    system = platform.system()
    if system == 'Linux':
        set_start_method("spawn", force=True)


@dataclass
class GPComposerRequirements(ComposerRequirements):
    """
    Dataclass is for defining the requirements for composition process of genetic programming composer

    :attribute pop_size: population size
    :attribute num_of_generations: maximal number of evolutionary algorithm generations
    :attribute crossover_prob: crossover probability (the chance that two chromosomes exchange some of their parts)
    :attribute mutation_prob: mutation probability
    :attribute mutation_strength: strength of mutation in tree (using in certain mutation types)
    :attribute start_depth: start value of tree depth
    :attribute validation_blocks: number of validation blocks for time series validation
    """
    pop_size: Optional[int] = 20
    num_of_generations: Optional[int] = 20
    crossover_prob: Optional[float] = 0.8
    mutation_prob: Optional[float] = 0.8
    mutation_strength: MutationStrengthEnum = MutationStrengthEnum.mean
    start_depth: int = None
    validation_blocks: int = None


class GPComposer(Composer):
    """
    Genetic programming based composer
    :param optimiser: optimiser generated in GPComposerBuilder
    :param metrics: metrics used to define the quality of found solution.
    :param composer_requirements: requirements for composition process
    :param initial_pipeline: defines the initial state of the population. If None then initial population is random.
    """

    def __init__(self, optimiser=None,
                 composer_requirements: Optional[GPComposerRequirements] = None,
                 metrics: Union[List[MetricsEnum], MetricsEnum] = None,
                 initial_pipeline: Optional[Pipeline] = None,
                 logger: Log = None):

        super().__init__(metrics=metrics, composer_requirements=composer_requirements,
                         initial_pipeline=initial_pipeline)

        self.cache = OperationsCache()

        self.optimiser = optimiser
        self.cache_path = None
        self.use_existing_cache = False

        if not logger:
            self.log = default_log(__name__)
        else:
            self.log = logger

    def compose_pipeline(self, data: Union[InputData, MultiModalData], is_visualise: bool = False,
                         is_tune: bool = False,
                         on_next_iteration_callback: Optional[Callable] = None) -> Union[Pipeline, List[Pipeline]]:
        """ Function for optimal pipeline structure searching
        :param data: InputData for pipeline composing
        :param is_visualise: is it needed to visualise
        :param is_tune: is it needed to tune pipeline after composing TODO integrate new tuner
        :param on_next_iteration_callback: TODO add description
        :return best_pipeline: obtained result after composing: one pipeline for single-objective optimization;
            For the multi-objective case, the list of the graph is returned.
            In the list, the pipelines are ordered by the descending of primary metric (the first is the best)
        """

        self.optimiser.graph_generation_params.advisor.task = data.task

        if self.composer_requirements.max_pipeline_fit_time:
            set_multiprocess_start_method()

        if not self.optimiser:
            raise AttributeError(f'Optimiser for graph composition is not defined')

        if self.composer_requirements.cv_folds is not None:
            objective_function_for_pipeline = self._cv_validation_metric_build(data)
        else:
            self.log.info("Hold out validation for graph composing was applied.")
            split_ratio = sample_split_ratio_for_tasks[data.task.task_type]
            train_data, test_data = train_test_data_setup(data, split_ratio)
<<<<<<< HEAD
            metric_function_for_nodes = partial(self.composer_metric, self.metrics, train_data, test_data)
=======
            objective_function_for_pipeline = partial(self.composer_metric, self.metrics, train_data, test_data)
>>>>>>> 4ed3a861

        if self.cache_path is None:
            self.cache.clear()
        else:
            self.cache.clear(tmp_only=True)
            self.cache = OperationsCache(self.cache_path, clear_exiting=not self.use_existing_cache)

        best_pipeline = self.optimiser.optimise(objective_function_for_pipeline,
                                                on_next_iteration_callback=on_next_iteration_callback)

        self.log.info('GP composition finished')
        self.cache.clear()
        if is_tune:
            self.tune_pipeline(best_pipeline, data, self.composer_requirements.timeout)
        return best_pipeline

    def _cv_validation_metric_build(self, data):
        """ Prepare function for metric evaluation based on task """
        if isinstance(data, MultiModalData):
            raise NotImplementedError('Cross-validation is not supported for multi-modal data')
        task_type = data.task.task_type
        if task_type is TaskTypesEnum.ts_forecasting:
            # Perform time series cross validation
            self.log.info("Time series cross validation for pipeline composing was applied.")
            if self.composer_requirements.validation_blocks is None:
                self.log.info('For ts cross validation validation_blocks number was changed from None to 3 blocks')
                self.composer_requirements.validation_blocks = 3
            metric_function_for_nodes = partial(ts_metric_calculation, data,
                                                self.composer_requirements.cv_folds,
                                                self.composer_requirements.validation_blocks,
                                                self.metrics,
                                                log=self.log)
        else:
            self.log.info("KFolds cross validation for pipeline composing was applied.")
            metric_function_for_nodes = partial(table_metric_calculation, data,
                                                self.composer_requirements.cv_folds,
                                                self.metrics,
                                                log=self.log)

        return metric_function_for_nodes

    def composer_metric(self, metrics,
                        train_data: Union[InputData, MultiModalData],
                        test_data: Union[InputData, MultiModalData],
                        pipeline: Pipeline) -> Optional[Tuple[Any]]:
        try:
            validate(pipeline)
            pipeline.log = self.log

            if type(metrics) is not list:
                metrics = [metrics]

            if self.cache is not None:
                # TODO improve cache
                pipeline.fit_from_cache(self.cache)

            if not pipeline.is_fitted:
                self.log.debug(f'Pipeline {pipeline.root_node.descriptive_id} fit started')
                pipeline.fit(input_data=train_data,
                             time_constraint=self.composer_requirements.max_pipeline_fit_time)
                try:
                    self.cache.save_pipeline(pipeline)
                except Exception as ex:
                    self.log.info(f'Cache can not be saved: {ex}. Continue.')

            evaluated_metrics = ()
            for metric in metrics:
                if callable(metric):
                    metric_func = metric
                else:
                    metric_func = MetricsRepository().metric_by_id(metric)
                evaluated_metrics = evaluated_metrics + (metric_func(pipeline, reference_data=test_data),)

            self.log.debug(f'Pipeline {pipeline.root_node.descriptive_id} with metrics: {list(evaluated_metrics)}')

            # enforce memory cleaning
            pipeline.unfit()
            gc.collect()
        except Exception as ex:
            self.log.info(f'Pipeline assessment warning: {ex}. Continue.')
            evaluated_metrics = None

        return evaluated_metrics

    @staticmethod
    def tune_pipeline(pipeline: Pipeline, data: InputData, time_limit):
        raise NotImplementedError()

    @property
    def history(self):
        return self.optimiser.history


class GPComposerBuilder:
    def __init__(self, task: Task):
        self._composer = GPComposer()
        self.optimiser_parameters = GPGraphOptimiserParameters()
        self.task = task
        self.set_default_composer_params()

    def can_be_secondary_requirement(self, operation):
        models_repo = OperationTypesRepository()
        data_operations_repo = OperationTypesRepository(operation_type='data_operation')

        operation_name = models_repo.operation_info_by_id(operation)
        if operation_name is None:
            operation_name = data_operations_repo.operation_info_by_id(operation)
        operation_tags = operation_name.tags

        secondary_model = True
        # TODO remove 'data_model'
        if 'data_model' in operation_tags:
            secondary_model = False
        return secondary_model

    def with_optimiser_parameters(self, optimiser_parameters: GPGraphOptimiserParameters):
        self.optimiser_parameters = optimiser_parameters
        return self

    def with_requirements(self, requirements: GPComposerRequirements):
        # TODO move this functionality in composer
        requirements.secondary = list(filter(self.can_be_secondary_requirement, requirements.secondary))
        self._composer.composer_requirements = requirements
        return self

    def with_metrics(self, metrics: Union[List[MetricsEnum], MetricsEnum]):
        if type(metrics) is not list:
            metrics = [metrics]
        self._composer.metrics = metrics
        return self

    def with_initial_pipeline(self, initial_pipeline: Optional[Pipeline]):
        self._composer.initial_pipeline = initial_pipeline
        return self

    def with_logger(self, logger):
        self._composer.log = logger
        return self

    def with_cache(self, cache_path: str = None, use_existing=False):
        self._composer.cache_path = cache_path
        self._composer.use_existing_cache = use_existing
        return self

    def set_default_composer_params(self):
        """ Method set metrics and composer requirements """
        if not self._composer.composer_requirements:
            # Get all available operations for task
            operations = get_operations_for_task(task=self.task, mode='all')

            # Set protected attributes to composer
            self._composer.composer_requirements = GPComposerRequirements(primary=operations, secondary=operations)
        if not self._composer.metrics:
            metric_function = ClassificationMetricsEnum.ROCAUC_penalty
            if self.task.task_type in (TaskTypesEnum.regression, TaskTypesEnum.ts_forecasting):
                metric_function = RegressionMetricsEnum.RMSE

            # Set metric
            self._composer.metrics = [metric_function]

    def build(self) -> Composer:
        optimiser_type = GPGraphOptimiser
        if self.optimiser_parameters.genetic_scheme_type == GeneticSchemeTypesEnum.parameter_free:
            optimiser_type = GPGraphParameterFreeOptimiser

        graph_generation_params = GraphGenerationParams(adapter=PipelineAdapter(self._composer.log),
                                                        advisor=PipelineChangeAdvisor())

        archive_type = None
        if len(self._composer.metrics) > 1:
            archive_type = tools.ParetoFront()
            # TODO add possibility of using regularization in MO alg
            self.optimiser_parameters.regularization_type = RegularizationTypesEnum.none
            self.optimiser_parameters.multi_objective = True

        if self.optimiser_parameters.mutation_types is None:
            self.optimiser_parameters.mutation_types = [boosting_mutation, parameter_change_mutation,
                                                        single_edge_mutation, single_change_mutation,
                                                        single_drop_mutation,
                                                        single_add_mutation]

        optimiser = optimiser_type(initial_graph=self._composer.initial_pipeline,
                                   requirements=self._composer.composer_requirements,
                                   graph_generation_params=graph_generation_params,
                                   parameters=self.optimiser_parameters, log=self._composer.log,
                                   archive_type=archive_type, metrics=self._composer.metrics)

        self._composer.optimiser = optimiser

<<<<<<< HEAD
        return self._composer

=======
        return self._composer
>>>>>>> 4ed3a861
<|MERGE_RESOLUTION|>--- conflicted
+++ resolved
@@ -123,11 +123,7 @@
             self.log.info("Hold out validation for graph composing was applied.")
             split_ratio = sample_split_ratio_for_tasks[data.task.task_type]
             train_data, test_data = train_test_data_setup(data, split_ratio)
-<<<<<<< HEAD
-            metric_function_for_nodes = partial(self.composer_metric, self.metrics, train_data, test_data)
-=======
             objective_function_for_pipeline = partial(self.composer_metric, self.metrics, train_data, test_data)
->>>>>>> 4ed3a861
 
         if self.cache_path is None:
             self.cache.clear()
@@ -317,9 +313,4 @@
 
         self._composer.optimiser = optimiser
 
-<<<<<<< HEAD
-        return self._composer
-
-=======
-        return self._composer
->>>>>>> 4ed3a861
+        return self._composer