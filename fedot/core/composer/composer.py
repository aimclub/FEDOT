import datetime
from abc import ABC, abstractmethod
from dataclasses import dataclass
from typing import (Any, Callable, List, Optional)

from fedot.core.chains.chain import Chain
from fedot.core.data.data import InputData
from fedot.core.log import Log, default_log


@dataclass
class ComposerRequirements:
    """
    This dataclass is for defining the requirements of composition process

    :param primary: List of model types (str) for Primary Nodes
    :param secondary: List of model types (str) for Secondary Nodes
    :param max_lead_time: max time in minutes available for composition process
    :param max_depth: max depth of the result chain
    :param max_arity: maximal number of parent for node
    :param min_arity: minimal number of parent for node
    :param add_single_model_chains: allow to have chain with only one node
    """
    primary: List[str]
    secondary: List[str]
    max_lead_time: Optional[datetime.timedelta] = datetime.timedelta(minutes=5)
    max_depth: int = 3
    max_arity: int = 2
    min_arity: int = 2
    add_single_model_chains: bool = True

    def __post_init__(self):
        if self.max_depth < 0:
            raise ValueError(f'invalid max_depth value')
        if self.max_arity < 0:
            raise ValueError(f'invalid max_arity value')
        if self.min_arity < 0:
            raise ValueError(f'invalid min_arity value')


class Composer(ABC):
    """
    Base class used for receiving composite models via optimization
    :param metrics: metrics used to define the quality of found solution
    :param composer_requirements: requirements for composition process
    :param optimiser_parameters: parameters used by optimization process (i.e. GPComposerRequirements)
    :param initial_chain: defines the initial state of the population. If None then initial population is random.
    :param log: optional parameter for log oject
    """

    def __init__(self, metrics: Optional[Callable], composer_requirements: ComposerRequirements,
                 optimiser_parameters: Any = None, initial_chain: Optional[Chain] = None,
                 log: Log = None):
<<<<<<< HEAD
        self.history = None
=======
>>>>>>> 6c48e932
        self.metrics = metrics
        self.composer_requirements = composer_requirements
        self.optimiser_parameters = optimiser_parameters
        self.initial_chain = initial_chain

        if not log:
            self.log = default_log(__name__)
        else:
            self.log = log

    @abstractmethod
    def compose_chain(self, data: InputData,
                      is_visualise: bool = False) -> Chain:
        """
        Base method to run the composition process

        :param data: data used for problem solving
        :param is_visualise: flag to enable visualization. Default False.
        :return: Chain object
        """
        raise NotImplementedError()<|MERGE_RESOLUTION|>--- conflicted
+++ resolved
@@ -51,10 +51,6 @@
     def __init__(self, metrics: Optional[Callable], composer_requirements: ComposerRequirements,
                  optimiser_parameters: Any = None, initial_chain: Optional[Chain] = None,
                  log: Log = None):
-<<<<<<< HEAD
-        self.history = None
-=======
->>>>>>> 6c48e932
         self.metrics = metrics
         self.composer_requirements = composer_requirements
         self.optimiser_parameters = optimiser_parameters
