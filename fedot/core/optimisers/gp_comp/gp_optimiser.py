--- conflicted
+++ resolved
@@ -129,11 +129,7 @@
         self.initial_graph = initial_graph
         self.prev_best = None
 
-<<<<<<< HEAD
-    def _create_randomized_pop_from_initial_graph(self, initial_graphs: List[OptGraph]) -> List[Individual]:
-=======
     def _create_randomized_pop(self, individuals: List[Individual]) -> List[Individual]:
->>>>>>> a271006f
         """
         Fill first population with mutated variants of the initial_graphs
         :param individuals: Initial assumption for first population
@@ -166,10 +162,6 @@
 
     def _init_population(self, objective_function, timer):
         if self.initial_graph:
-<<<<<<< HEAD
-            adapted_graphs = [self.graph_generation_params.adapter.adapt(g) for g in self.initial_graph]
-            self.population = self._create_randomized_pop_from_initial_graph(adapted_graphs)
-=======
             initial_individuals = [Individual(self.graph_generation_params.adapter.adapt(g)) for g in
                                    self.initial_graph]
             initial_individuals = self._evaluate_individuals(initial_individuals,
@@ -178,7 +170,6 @@
                                                              n_jobs=self.requirements.n_jobs)
             self.default_on_next_iteration_callback(initial_individuals)
             self.population = self._create_randomized_pop(initial_individuals)
->>>>>>> a271006f
         if self.population is None:
             self.population = self._make_population(self.requirements.pop_size)
         return self.population
