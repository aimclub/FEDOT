import logging
from copy import deepcopy
from functools import partial
from typing import Any, List, Optional, Sequence, Union

from tqdm import tqdm

from fedot.core.composer.gp_composer.gp_composer import PipelineComposerRequirements
from fedot.core.optimisers.archive import GenerationKeeper
from fedot.core.optimisers.gp_comp.evaluation import MultiprocessingDispatcher
<<<<<<< HEAD
from fedot.core.optimisers.gp_comp.gp_operators import random_graph
=======
from fedot.core.optimisers.gp_comp.gp_operators import clean_operators_history, random_graph
>>>>>>> 4d96fe01
from fedot.core.optimisers.gp_comp.individual import Individual
from fedot.core.optimisers.gp_comp.initial_population_builder import InitialPopulationBuilder
from fedot.core.optimisers.gp_comp.operators.crossover import CrossoverTypesEnum, crossover
from fedot.core.optimisers.gp_comp.operators.inheritance import GeneticSchemeTypesEnum, inheritance
from fedot.core.optimisers.gp_comp.operators.mutation import MutationTypesEnum, mutation
from fedot.core.optimisers.gp_comp.operators.operator import PopulationT
from fedot.core.optimisers.gp_comp.operators.regularization import RegularizationTypesEnum, regularized_population
from fedot.core.optimisers.gp_comp.operators.selection import SelectionTypesEnum, crossover_parents_selection, selection
from fedot.core.optimisers.gp_comp.parameters.graph_depth import AdaptiveGraphDepth
from fedot.core.optimisers.gp_comp.parameters.operators_prob import init_adaptive_operators_prob
from fedot.core.optimisers.gp_comp.parameters.population_size import PopulationSize, init_adaptive_pop_size
from fedot.core.optimisers.graph import OptGraph
from fedot.core.optimisers.objective import GraphFunction, ObjectiveFunction
from fedot.core.optimisers.objective.objective import Objective
from fedot.core.optimisers.optimizer import GraphGenerationParams, GraphOptimiser, GraphOptimiserParameters
from fedot.core.optimisers.timer import OptimisationTimer
from fedot.core.pipelines.pipeline import Pipeline
from fedot.core.utilities.grouped_condition import GroupedCondition


class GPGraphOptimiserParameters(GraphOptimiserParameters):
    """
    This class is for defining the parameters of optimiser

    :param selection_types: List of selection operators types
    :param crossover_types: List of crossover operators types
    :param mutation_types: List of mutation operators types
    :param regularization_type: type of regularization operator
    :param genetic_scheme_type: type of genetic evolutionary scheme
    evolution. Default False.
    """

    def set_default_params(self):
        """
        Choose default configuration of the evolutionary operators
        """
        if not self.selection_types:
            if self.multi_objective:
                self.selection_types = [SelectionTypesEnum.spea2]
            else:
                self.selection_types = [SelectionTypesEnum.tournament]

        if not self.crossover_types:
            self.crossover_types = [CrossoverTypesEnum.subtree, CrossoverTypesEnum.one_point]

        if not self.mutation_types:
            # default mutation types
            self.mutation_types = [MutationTypesEnum.simple,
                                   MutationTypesEnum.reduce,
                                   MutationTypesEnum.growth,
                                   MutationTypesEnum.local_growth]

    def __init__(self, selection_types: List[SelectionTypesEnum] = None,
                 crossover_types: List[Union[CrossoverTypesEnum, Any]] = None,
                 mutation_types: List[Union[MutationTypesEnum, Any]] = None,
                 regularization_type: RegularizationTypesEnum = RegularizationTypesEnum.none,
                 genetic_scheme_type: GeneticSchemeTypesEnum = GeneticSchemeTypesEnum.generational,
                 *args, **kwargs):

        super().__init__(*args, **kwargs)

        self.selection_types = selection_types
        self.crossover_types = crossover_types
        self.mutation_types = mutation_types
        self.regularization_type = regularization_type
        self.genetic_scheme_type = genetic_scheme_type

        self.set_default_params()  # always initialize in proper state


class EvoGraphOptimiser(GraphOptimiser):
    """
    Multi-objective evolutionary graph optimiser named GPComp
    """

    def __init__(self,
                 objective: Objective,
                 initial_graph: Union[Pipeline, Sequence[Pipeline]],
                 requirements: PipelineComposerRequirements,
                 graph_generation_params: GraphGenerationParams,
                 parameters: Optional[GPGraphOptimiserParameters] = None):
        super().__init__(objective, initial_graph, requirements, graph_generation_params, parameters)
        self.parameters = parameters or GPGraphOptimiserParameters()

        self.population = None
        self.generations = GenerationKeeper(self.objective)
        self.timer = OptimisationTimer(timeout=self.requirements.timeout)
        self.eval_dispatcher = MultiprocessingDispatcher(graph_adapter=graph_generation_params.adapter,
                                                         timer=self.timer,
                                                         n_jobs=requirements.n_jobs,
                                                         graph_cleanup_fn=_unfit_pipeline)

        # stopping_after_n_generation may be None, so use some obvious max number
        max_stagnation_length = parameters.stopping_after_n_generation or requirements.num_of_generations
        self.stop_optimisation = \
<<<<<<< HEAD
            GroupedCondition(self.log).add_condition(
                lambda: self.timer.is_time_limit_reached(self.current_generation_num),
=======
            GroupedCondition().add_condition(
                lambda: self.timer.is_time_limit_reached(self.generations.generation_num),
>>>>>>> 4d96fe01
                'Optimisation stopped: Time limit is reached'
            ).add_condition(
                lambda: self.current_generation_num >= requirements.num_of_generations + 1,
                'Optimisation stopped: Max number of generations reached'
            ).add_condition(
                lambda: self.generations.stagnation_duration >= max_stagnation_length,
                'Optimisation finished: Early stopping criteria was satisfied'
            )

        # Define parameters

        self._min_population_size_with_elitism = 5

        start_depth = requirements.start_depth or requirements.max_depth
        self._graph_depth = AdaptiveGraphDepth(self.generations,
                                               start_depth=start_depth,
                                               max_depth=requirements.max_depth,
                                               max_stagnated_generations=parameters.depth_increase_step,
                                               adaptive=parameters.with_auto_depth_configuration)
        self.max_depth = self._graph_depth.initial

        # Define adaptive parameters

        self._pop_size: PopulationSize = \
            init_adaptive_pop_size(parameters.genetic_scheme_type, requirements, self.generations)

        self._operators_prob = \
            init_adaptive_operators_prob(parameters.genetic_scheme_type, requirements)

    @property
    def current_generation_num(self) -> int:
        return self.generations.generation_num

    def _init_population(self, pop_size: int, max_depth: int) -> PopulationT:
        verifier = self.graph_generation_params.verifier
        builder = InitialPopulationBuilder(verifier)

        if not self.initial_individuals:
            random_graph_sampler = partial(random_graph, self.graph_generation_params, self.requirements, max_depth)
            builder.with_custom_sampler(random_graph_sampler)
        else:
            initial_req = deepcopy(self.requirements)
            initial_req.mutation_prob = 1

            def mutate_operator(ind: Individual):
                return self._mutate(ind, max_depth, custom_requirements=initial_req)

            builder.with_initial_individuals(self.initial_individuals).with_mutation(mutate_operator)

        return builder.build(pop_size)

    def _next_population(self, next_population: PopulationT):
        self.update_native_generation_numbers(next_population)
        self.generations.append(next_population)
        self._optimisation_callback(next_population, self.generations)
        self.population = next_population
        self._operators_prob_update()

        self.log.info(f'Generation num: {self.current_generation_num}')
        self.log.info(f'Best individuals: {str(self.generations)}')
        self.log.info(f'no improvements for {self.generations.stagnation_duration} iterations')
        self.log.info(f'spent time: {round(self.timer.minutes_from_start, 1)} min')

    def _operators_prob_update(self):
        if not self.generations.is_any_improved:
            self.requirements.mutation_prob, self.requirements.crossover_prob = \
                self._operators_prob.next(self.population)

    def set_evaluation_callback(self, callback: Optional[GraphFunction]):
        # Redirect callback to evaluation dispatcher
        self.eval_dispatcher.set_evaluation_callback(callback)

    def update_native_generation_numbers(self, population: PopulationT):
        for individual in population:
            individual.set_native_generation(self.current_generation_num)

    def optimise(self, objective: ObjectiveFunction,
                 show_progress: bool = True) -> Sequence[OptGraph]:

        # eval_dispatcher defines how to evaluate objective on the whole population
        evaluator = self.eval_dispatcher.dispatch(objective)

        with self.timer, tqdm(total=self.requirements.num_of_generations,
                              desc='Generations', unit='gen', initial=1,
                              disable=not show_progress or self.log.verbosity_level == logging.NOTSET):

            # Adding of initial assumptions to history as zero generation
            if self.initial_individuals:
                self._next_population(evaluator(self.initial_individuals))

            pop_size = self._pop_size.initial
            self._next_population(evaluator(self._init_population(pop_size, self._graph_depth.initial)))

            while not self.stop_optimisation():
                pop_size = self._pop_size.next(self.population)
                self.max_depth = self._graph_depth.next()
                self.log.info(f'Next population size: {pop_size}; max graph depth: {self.max_depth}')

                individuals_to_select = regularized_population(self.parameters.regularization_type,
                                                               self.population,
                                                               evaluator,
                                                               self.graph_generation_params)

                selected_individuals = selection(types=self.parameters.selection_types,
                                                 population=individuals_to_select,
                                                 pop_size=pop_size,
                                                 params=self.graph_generation_params)
                new_population = self._reproduce(selected_individuals)

                new_population = evaluator(new_population)

                new_population = self._inheritance(new_population, pop_size)

                self._next_population(new_population)

        all_best_graphs = [ind.graph for ind in self.generations.best_individuals]
        return all_best_graphs

    def with_elitism(self, pop_size: int) -> bool:
        if self.objective.is_multi_objective:
            return False
        else:
            return pop_size >= self._min_population_size_with_elitism

    def _inheritance(self, offspring: PopulationT, pop_size: int) -> PopulationT:
        """Gather next population given new offspring, previous population and elite individuals.
        :param offspring: offspring of current population.
        :param pop_size: size of the next population.
        :return: next population."""

        elite_inds = self.generations.best_individuals if self.with_elitism(pop_size) else ()
        num_of_new_individuals = pop_size - len(elite_inds)

        # TODO: from inheritance together with elitism we can get duplicate inds!
        offspring = inheritance(self.parameters.genetic_scheme_type, self.parameters.selection_types,
                                self.population,
                                offspring, num_of_new_individuals,
                                graph_params=self.graph_generation_params)

        # Add best individuals from the previous generation
        offspring.extend(elite_inds)
        return offspring

    def _mutate(self, individual: Individual,
                max_depth: Optional[int] = None,
                custom_requirements: Optional[PipelineComposerRequirements] = None) -> Individual:
        max_depth = max_depth or self.max_depth
        requirements = custom_requirements or self.requirements
<<<<<<< HEAD
        return mutation(types=self.parameters.mutation_types,
                        params=self.graph_generation_params,
                        individual=individual, requirements=requirements,
                        max_depth=max_depth, log=self.log)
=======
        return mutation(types=self.parameters.mutation_types, params=self.graph_generation_params, ind=ind,
                        requirements=requirements, max_depth=max_depth)
>>>>>>> 4d96fe01

    def _reproduce(self, population: PopulationT) -> PopulationT:
        if len(population) == 1:
            new_population = population
        else:
            new_population = []
            for ind_1, ind_2 in crossover_parents_selection(population):
                new_population += self._crossover_pair(ind_1, ind_2)
        new_population = list(map(self._mutate, new_population))
        return new_population

    def _crossover_pair(self, individual1: Individual, individual2: Individual) -> Sequence[Individual]:
        return crossover(self.parameters.crossover_types, individual1, individual2, max_depth=self.max_depth,
                         crossover_prob=self.requirements.crossover_prob, params=self.graph_generation_params)


def _unfit_pipeline(graph: Any):
    if isinstance(graph, Pipeline):
        graph.unfit()<|MERGE_RESOLUTION|>--- conflicted
+++ resolved
@@ -8,11 +8,7 @@
 from fedot.core.composer.gp_composer.gp_composer import PipelineComposerRequirements
 from fedot.core.optimisers.archive import GenerationKeeper
 from fedot.core.optimisers.gp_comp.evaluation import MultiprocessingDispatcher
-<<<<<<< HEAD
 from fedot.core.optimisers.gp_comp.gp_operators import random_graph
-=======
-from fedot.core.optimisers.gp_comp.gp_operators import clean_operators_history, random_graph
->>>>>>> 4d96fe01
 from fedot.core.optimisers.gp_comp.individual import Individual
 from fedot.core.optimisers.gp_comp.initial_population_builder import InitialPopulationBuilder
 from fedot.core.optimisers.gp_comp.operators.crossover import CrossoverTypesEnum, crossover
@@ -108,13 +104,8 @@
         # stopping_after_n_generation may be None, so use some obvious max number
         max_stagnation_length = parameters.stopping_after_n_generation or requirements.num_of_generations
         self.stop_optimisation = \
-<<<<<<< HEAD
-            GroupedCondition(self.log).add_condition(
+            GroupedCondition().add_condition(
                 lambda: self.timer.is_time_limit_reached(self.current_generation_num),
-=======
-            GroupedCondition().add_condition(
-                lambda: self.timer.is_time_limit_reached(self.generations.generation_num),
->>>>>>> 4d96fe01
                 'Optimisation stopped: Time limit is reached'
             ).add_condition(
                 lambda: self.current_generation_num >= requirements.num_of_generations + 1,
@@ -263,15 +254,8 @@
                 custom_requirements: Optional[PipelineComposerRequirements] = None) -> Individual:
         max_depth = max_depth or self.max_depth
         requirements = custom_requirements or self.requirements
-<<<<<<< HEAD
-        return mutation(types=self.parameters.mutation_types,
-                        params=self.graph_generation_params,
-                        individual=individual, requirements=requirements,
-                        max_depth=max_depth, log=self.log)
-=======
-        return mutation(types=self.parameters.mutation_types, params=self.graph_generation_params, ind=ind,
+        return mutation(types=self.parameters.mutation_types, params=self.graph_generation_params, individual=individual,
                         requirements=requirements, max_depth=max_depth)
->>>>>>> 4d96fe01
 
     def _reproduce(self, population: PopulationT) -> PopulationT:
         if len(population) == 1:
