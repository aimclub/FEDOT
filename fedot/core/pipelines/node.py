--- conflicted
+++ resolved
@@ -492,14 +492,7 @@
         Returns:
             sorted :attr:`nodes_from` by :obj:`GraphNode.descriptive_id` or ``None``
         """
-<<<<<<< HEAD
-
-        if self.nodes_from is not None:
-            return sorted(self.nodes_from, key=lambda node: node.descriptive_id)
-        return None
-=======
         return sorted(self.nodes_from, key=lambda node: node.descriptive_id)
->>>>>>> 9ae9151b
 
 
 def _combine_parents(parent_nodes: List[Node],
