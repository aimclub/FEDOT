--- conflicted
+++ resolved
@@ -238,57 +238,9 @@
             result.predict = self.preprocessor.apply_inverse_target_encoding(result.predict)
         return result
 
-<<<<<<< HEAD
-    def fine_tune_all_nodes(self, loss_function: Callable,
-                            input_data: Union[InputData, MultiModalData] = None,
-                            iterations: int = 50, timeout: Optional[float] = 5.,
-                            cv_folds: Optional[int] = None, validation_blocks: int = 3,
-                            n_jobs: int = -1) -> 'Pipeline':
-        """Tunes all nodes hyperparameters simultaneously via black-box
-        optimization using PipelineTuner.\n
-        For details, see :obj:`PipelineTuner.tune_pipeline`
-
-        Args:
-            loss_function: desired loss function
-            loss_params: ``loss_function`` parameters
-            input_data: data from which to tune the pipeline upon
-            iterations: max number of tuning iterations
-            timeout: max time spent on tuning
-            cv_folds: number of cross-validation folds
-            validation_blocks: number of validation blocks for time series forecasting
-        :param n_jobs: number of parallel threads for tuner
-
-        Returns:
-            Pipeline: pipeline with tuned hyperparameters
-        """
-
-        # Make copy of the input data to avoid performing inplace operations
-        copied_input_data = deepcopy(input_data)
-
-        if timeout is not None:
-            timeout = timedelta(minutes=timeout)
-        pipeline_tuner = PipelineTuner(pipeline=self,
-                                       task=copied_input_data.task,
-                                       iterations=iterations,
-                                       timeout=timeout,
-                                       n_jobs=n_jobs)
-        self.log.info('Start pipeline tuning')
-
-        tuned_pipeline = pipeline_tuner.tune_pipeline(input_data=copied_input_data,
-                                                      loss_function=loss_function,
-                                                      cv_folds=cv_folds,
-                                                      validation_blocks=validation_blocks)
-        self.log.info('Tuning was finished')
-
-        return tuned_pipeline
-
-    def save(self, path: Optional[str] = None, datetime_in_path: bool = True) -> Tuple[str, dict]:
-        """Saves the pipeline to ``JSON`` representation with pickled fitted operations
-=======
     def save(self, path: str = None, datetime_in_path: bool = True) -> Tuple[str, dict]:
         """
         Saves the pipeline to JSON representation with pickled fitted operations
->>>>>>> 50e45ea9
 
         Args:
             path: custom path to save the JSON to
