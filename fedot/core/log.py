import json
import sys
import pathlib

import logging
from logging.config import dictConfig
from logging.handlers import RotatingFileHandler
<<<<<<< HEAD
from typing import Optional
=======
from threading import RLock
>>>>>>> 4d96fe01

from fedot.core.utilities.singleton import SingletonMeta
from fedot.core.utils import default_fedot_data_dir


<<<<<<< HEAD
class LogManager(metaclass=SingletonMeta):
    __logger_dict = {}
    # stores the flag of error notification for each log file (e.g. permission error).
    __errors_for_log_files = {}

    def __init__(self):
        pass
=======
DEFAULT_LOG_PATH = pathlib.Path(default_fedot_data_dir(), 'log.log')


class SingletonMeta(type):
    """
    This meta class can provide other classes with the Singleton pattern.
    It guarantees to create one and only class instance.
    Pass it to the metaclass parameter when defining your class as follows:

    class YourClassName(metaclass=SingletonMeta)
    """
    _instances = {}

    _lock: RLock = RLock()

    def __call__(cls, *args, **kwargs):
        with cls._lock:
            if cls not in cls._instances:
                instance = super().__call__(*args, **kwargs)
                cls._instances[cls] = instance
        return cls._instances[cls]


class Log(metaclass=SingletonMeta):
    """ Log object to store logger singleton and log adapters
    :param logger_name: name of the logger
    :param config_json_file: json file from which to collect the logger if specified
    :param output_verbosity_level: verbosity level of logger. Verbosity levels are the same as in 'logging'
    :param log_file: file to write logs in """
>>>>>>> 4d96fe01

    __log_adapters = {}

    def __init__(self, logger_name: str,
                 config_json_file: str = 'default',
                 output_verbosity_level: int = logging.INFO,
                 log_file: str = None):
        if not log_file:
            self.log_file = pathlib.Path(default_fedot_data_dir(), 'log.log')
        else:
            self.log_file = log_file
        self.logger = self._get_logger(name=logger_name, config_file=config_json_file,
                                       verbosity_level=output_verbosity_level)

    def get_adapter(self, prefix: str) -> 'LoggerAdapter':
        """ Get adapter to pass contextual information to log messages.
        :param prefix: prefix to log messages with this adapter. Usually this prefix is the name of the class
        where the log came from """
        if prefix not in self.__log_adapters.keys():
            self.__log_adapters[prefix] = LoggerAdapter(self.logger,
                                                        {'prefix': prefix})
        return self.__log_adapters[prefix]

    def _get_logger(self, name, config_file: str, verbosity_level: int) -> logging.Logger:
        """ Get logger object """
        logger = logging.getLogger(name)
        if config_file != 'default':
            self._setup_logger_from_json_file(config_file)
        else:
            logger = self._setup_default_logger(logger, verbosity_level)
        return logger

    def _setup_default_logger(self, logger: logging.Logger, verbosity_level: int) -> logging.Logger:
        """ Define console and file handlers for logger """
        console_handler = logging.StreamHandler(sys.stdout)
        console_formatter = logging.Formatter('%(asctime)s - %(message)s')
        console_handler.setFormatter(console_formatter)
        logger.addHandler(console_handler)

        file_handler = RotatingFileHandler(self.log_file, maxBytes=100000000, backupCount=1)
        file_handler.setFormatter(logging.Formatter('%(asctime)s - %(name)s - %(levelname)s - %(message)s'))
        logger.addHandler(file_handler)

        logger.setLevel(verbosity_level)

        return logger

    @staticmethod
    def _setup_logger_from_json_file(config_file):
        """ Setup logging configuration from file """
        try:
            with open(config_file, 'rt') as file:
                config = json.load(file)
            dictConfig(config)
        except Exception as ex:
            raise Exception(f'Can not open the log config file because of {ex}')

    @property
    def handlers(self):
        return self.logger.handlers

    def release_handlers(self):
        """This function closes handlers of logger"""
        for handler in self.handlers:
            handler.close()

    def getstate(self):
        """ Define the attributes to be pickled via deepcopy or pickle
        :return: dict: state """
        state = dict(self.__dict__)
        del state['logger']
        return state

    def __str__(self):
        return f'Log object for {self.logger.name} module'

    def __repr__(self):
        return self.__str__()


class LoggerAdapter(logging.LoggerAdapter):
    """ This class looks like logger but used to pass contextual information
    to the output along with logging event information """

    def __init__(self, logger, extra):
        super().__init__(logger=logger, extra=extra)
        self.setLevel(logger.level)
        self.verbosity_level = logger.level

    def process(self, msg, kwargs):
        return '%s - %s' % (self.extra['prefix'], msg), kwargs

    def __str__(self):
        return f'LoggerAdapter object for {self.extra["prefix"]} module'

    def __repr__(self):
        return self.__str__()


def default_log(class_object=None, prefix: str = 'default', verbose_level: int = logging.INFO) -> logging.LoggerAdapter:
    """
    Default logger
    :param class_object: instance of class
    :param prefix: adapter prefix to add it to log messages.
    :param verbose_level: level of detailing. Verbosity levels are the same as in 'logging'
    :return: LoggerAdapter: LoggerAdapter object
    """

    log = Log(logger_name='default',
              config_json_file='default',
              output_verbosity_level=verbose_level)

    if class_object:
        prefix = class_object.__class__.__name__

    return log.get_adapter(prefix=prefix)<|MERGE_RESOLUTION|>--- conflicted
+++ resolved
@@ -5,25 +5,13 @@
 import logging
 from logging.config import dictConfig
 from logging.handlers import RotatingFileHandler
-<<<<<<< HEAD
+from threading import RLock
 from typing import Optional
-=======
-from threading import RLock
->>>>>>> 4d96fe01
 
 from fedot.core.utilities.singleton import SingletonMeta
 from fedot.core.utils import default_fedot_data_dir
 
 
-<<<<<<< HEAD
-class LogManager(metaclass=SingletonMeta):
-    __logger_dict = {}
-    # stores the flag of error notification for each log file (e.g. permission error).
-    __errors_for_log_files = {}
-
-    def __init__(self):
-        pass
-=======
 DEFAULT_LOG_PATH = pathlib.Path(default_fedot_data_dir(), 'log.log')
 
 
@@ -53,7 +41,6 @@
     :param config_json_file: json file from which to collect the logger if specified
     :param output_verbosity_level: verbosity level of logger. Verbosity levels are the same as in 'logging'
     :param log_file: file to write logs in """
->>>>>>> 4d96fe01
 
     __log_adapters = {}
 
