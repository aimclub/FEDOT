import warnings
from abc import abstractmethod
from typing import Optional

import numpy as np
from catboost import CatBoostClassifier, CatBoostRegressor
from lightgbm.sklearn import LGBMClassifier, LGBMRegressor
from sklearn.cluster import KMeans as SklearnKmeans
from sklearn.ensemble import (
    AdaBoostRegressor,
    ExtraTreesRegressor,
    GradientBoostingRegressor,
    RandomForestClassifier,
    RandomForestRegressor
)
from sklearn.linear_model import (
    Lasso as SklearnLassoReg,
    LinearRegression as SklearnLinReg,
    LogisticRegression as SklearnLogReg,
    Ridge as SklearnRidgeReg,
    SGDRegressor as SklearnSGD
)
from sklearn.multioutput import MultiOutputClassifier, MultiOutputRegressor
from sklearn.naive_bayes import BernoulliNB as SklearnBernoulliNB, MultinomialNB as SklearnMultinomialNB
from sklearn.neural_network import MLPClassifier
from sklearn.svm import LinearSVR as SklearnSVR
from sklearn.tree import DecisionTreeClassifier, DecisionTreeRegressor
from xgboost import XGBClassifier, XGBRegressor

from fedot.core.data.data import InputData, OutputData
from fedot.core.log import default_log
from fedot.core.repository.dataset_types import DataTypesEnum
from fedot.core.repository.operation_types_repository import OperationTypesRepository, get_operation_type_from_id
from fedot.core.repository.tasks import TaskTypesEnum

warnings.filterwarnings("ignore", category=UserWarning)


class EvaluationStrategy:
    """Base class to define the evaluation strategy of Operation object:
    the certain sklearn or any other operation with fit/predict methods.

    Args:
        operation_type: ``str`` of the operation defined in operation repository
        params: hyperparameters to fit the operation with
    """

    def __init__(self, operation_type: str, params: Optional[dict] = None):
        self.params_for_fit = params
        self.operation_id = operation_type

        self.output_mode = False

        self.log = default_log(self)

    @property
    def operation_type(self):
        return get_operation_type_from_id(self.operation_id)

    @abstractmethod
    def fit(self, train_data: InputData):
        """Main method to train the operation with the data provided
        
        Args:
            train_data: data used for operation training
        
        Returns:

        """
        raise NotImplementedError()

    @abstractmethod
<<<<<<< HEAD
    def predict(self, trained_operation, predict_data: InputData,
                is_fit_pipeline_stage: bool) -> OutputData:
        """Main method to predict the target data

        Args:
            trained_operation: trained operation object
            predict_data: data to predict
            is_fit_pipeline_stage: is this fit or predict stage for pipeline
        
        Returns: passed data with new predicted target
        """

=======
    def predict(self, trained_operation, predict_data: InputData) -> OutputData:
        """
        Method to predict the target data for predict stage.
        :param trained_operation: trained operation object
        :param InputData predict_data: data to predict
        :return OutputData: passed data with new predicted target
        """
>>>>>>> 9ae9151b
        raise NotImplementedError()

    def predict_for_fit(self, trained_operation, predict_data: InputData) -> OutputData:
        """
        Method to predict the target data for fit stage.
        Allows to implement predict method different from main predict method
        if another behaviour for fit graph stage is needed.

        :param trained_operation: trained operation object
        :param InputData predict_data: data to predict
        :return OutputData: passed data with new predicted target
        """
        return self.predict(trained_operation, predict_data)

    @abstractmethod
    def _convert_to_operation(self, operation_type: str):
        raise NotImplementedError()

    @property
    def implementation_info(self) -> str:
        return str(self._convert_to_operation(self.operation_type))

    @staticmethod
    def _convert_to_output(prediction, predict_data: InputData,
                           output_data_type: DataTypesEnum = DataTypesEnum.table) -> OutputData:
        """Method convert prediction into :obj:`OutputData` if it is not this type yet

        Args:
            prediction: output from model implementation
            predict_data: :obj:`InputData` used for prediction
            output_data_type: :obj:`DataTypesEnum` for output

        Returns: prediction as :obj:`OutputData`
        """

        if type(prediction) is not OutputData:
            # Wrap prediction as OutputData
            converted = OutputData(idx=predict_data.idx,
                                   features=predict_data.features,
                                   predict=prediction,
                                   task=predict_data.task,
                                   target=predict_data.target,
                                   data_type=output_data_type,
                                   supplementary_data=predict_data.supplementary_data)
        else:
            converted = prediction

        return converted


class SkLearnEvaluationStrategy(EvaluationStrategy):
    """This class defines the certain operation implementation for the sklearn operations
    defined in operation repository

    Args:
        operation_type: ``str`` of the operation defined in operation or
            data operation repositories

            .. details:: possible operations:

                - ``xgbreg``-> XGBRegressor
                - ``adareg``-> AdaBoostRegressor
                - ``gbr``-> GradientBoostingRegressor
                - ``dtreg``-> DecisionTreeRegressor
                - ``treg``-> ExtraTreesRegressor
                - ``rfr``-> RandomForestRegressor
                - ``linear``-> SklearnLinReg
                - ``ridge``-> SklearnRidgeReg
                - ``lasso``-> SklearnLassoReg
                - ``svr``-> SklearnSVR
                - ``sgdr``-> SklearnSGD
                - ``lgbmreg``-> LGBMRegressor
                - ``catboostreg``-> CatBoostRegressor
                - ``xgboost``-> XGBClassifier
                - ``logit``-> SklearnLogReg
                - ``bernb``-> SklearnBernoulliNB
                - ``multinb``-> SklearnMultinomialNB
                - ``dt``-> DecisionTreeClassifier
                - ``rf``-> RandomForestClassifier
                - ``mlp``-> MLPClassifier
                - ``lgbm``-> LGBMClassifier
                - ``catboost``-> CatBoostClassifier
                - ``kmeans``-> SklearnKmeans

        params: hyperparameters to fit the operation with
    """

    __operations_by_types = {
        'xgbreg': XGBRegressor,
        'adareg': AdaBoostRegressor,
        'gbr': GradientBoostingRegressor,
        'dtreg': DecisionTreeRegressor,
        'treg': ExtraTreesRegressor,
        'rfr': RandomForestRegressor,
        'linear': SklearnLinReg,
        'ridge': SklearnRidgeReg,
        'lasso': SklearnLassoReg,
        'svr': SklearnSVR,
        'sgdr': SklearnSGD,
        'lgbmreg': LGBMRegressor,
        'catboostreg': CatBoostRegressor,

        'xgboost': XGBClassifier,
        'logit': SklearnLogReg,
        'bernb': SklearnBernoulliNB,
        'multinb': SklearnMultinomialNB,
        'dt': DecisionTreeClassifier,
        'rf': RandomForestClassifier,
        'mlp': MLPClassifier,
        'lgbm': LGBMClassifier,
        'catboost': CatBoostClassifier,

        'kmeans': SklearnKmeans,
    }

    def __init__(self, operation_type: str, params: Optional[dict] = None):
        self.operation_impl = self._convert_to_operation(operation_type)
        self.operation_id = operation_type
        super().__init__(operation_type, params)

    def fit(self, train_data: InputData):
        """This method is used for operation training with the data provided

        Args:
            train_data: data used for operation training
        
        Returns:
            trained Sklearn operation
        """
<<<<<<< HEAD
=======
        This method is used for operation training with the data provided
        :param InputData train_data: data used for operation training
        :return: trained Sklearn operation
        """
>>>>>>> 9ae9151b

        warnings.filterwarnings("ignore", category=RuntimeWarning)

        if self.params_for_fit:
            operation_implementation = self.operation_impl(**self.params_for_fit)
        else:
            operation_implementation = self.operation_impl()

        # If model doesn't support multi-output and current task is ts_forecasting
        current_task = train_data.task.task_type
        models_repo = OperationTypesRepository()
        non_multi_models = models_repo.suitable_operation(task_type=current_task,
                                                             tags=['non_multi'])
        is_model_not_support_multi = self.operation_type in non_multi_models

        # Multi-output task or not
        is_multi_target = is_multi_output_task(train_data)
        if is_model_not_support_multi and is_multi_target:
            # Manually wrap the regressor into multi-output model
            operation_implementation = convert_to_multivariate_model(operation_implementation,
                                                                     train_data)
        else:
            operation_implementation.fit(train_data.features, train_data.target)
        return operation_implementation

<<<<<<< HEAD
    def predict(self, trained_operation, predict_data: InputData,
                is_fit_pipeline_stage: bool) -> OutputData:
        """This method used for prediction of the target data

        Args:
            trained_operation: operation object
            predict_data: data to predict
            is_fit_pipeline_stage: is this fit or predict stage for pipeline
        
        Returns:
            passed data with new predicted target
=======
    def predict(self, trained_operation, predict_data: InputData) -> OutputData:
        """
        This method used for prediction of the target data during predict stage.
        :param trained_operation: operation object
        :param predict_data: data to predict
        :return OutputData: passed data with new predicted target
>>>>>>> 9ae9151b
        """
        raise NotImplementedError()

    def _convert_to_operation(self, operation_type: str):
        if operation_type in self.__operations_by_types.keys():
            return self.__operations_by_types[operation_type]
        else:
            raise ValueError(f'Impossible to obtain SKlearn strategy for {operation_type}')

    def _find_operation_by_impl(self, impl):
        for operation, operation_impl in self.__operations_by_types.items():
            if operation_impl == impl:
                return operation

    @property
    def implementation_info(self) -> str:
        return str(self._convert_to_operation(self.operation_type))

    def _sklearn_compatible_prediction(self, trained_operation, features):
        is_multi_output_target = isinstance(trained_operation.classes_, list)
        # Check if target is multilabel (has 2 or more columns)
        if is_multi_output_target:
            n_classes = len(trained_operation.classes_[0])
        else:
            n_classes = len(trained_operation.classes_)
        if self.output_mode == 'labels':
            prediction = trained_operation.predict(features)
        elif self.output_mode in ['probs', 'full_probs', 'default']:
            prediction = trained_operation.predict_proba(features)
            if n_classes < 2:
                raise NotImplementedError()
            elif n_classes == 2 and self.output_mode != 'full_probs':
                if is_multi_output_target:
                    prediction = np.stack([pred[:, 1] for pred in prediction]).T
                else:
                    prediction = prediction[:, 1]
        else:
            raise ValueError(f'Output model {self.output_mode} is not supported')

        return prediction


def convert_to_multivariate_model(sklearn_model, train_data: InputData):
    """The function returns an iterator for multiple target for those models for
    which such a function is not initially provided

    Args:
        sklearn_model: :obj:`Sklearn model` to train
        train_data: data used for model training
    Returns:
        wrapped :obj:`Sklearn model`
    """

    if train_data.task.task_type == TaskTypesEnum.classification:
        multiout_func = MultiOutputClassifier
    elif train_data.task.task_type in [TaskTypesEnum.regression, TaskTypesEnum.ts_forecasting]:
        multiout_func = MultiOutputRegressor
    else:
        raise ValueError(f"For task type '{train_data.task.task_type}' MultiOutput wrapper is not supported")

    # Apply MultiOutput
    sklearn_model = multiout_func(sklearn_model)
    sklearn_model.fit(train_data.features, train_data.target)
    return sklearn_model


def is_multi_output_task(train_data):
    target_shape = train_data.target.shape
    is_multi_target = len(target_shape) > 1 and target_shape[1] > 1
    return is_multi_target<|MERGE_RESOLUTION|>--- conflicted
+++ resolved
@@ -70,39 +70,30 @@
         raise NotImplementedError()
 
     @abstractmethod
-<<<<<<< HEAD
     def predict(self, trained_operation, predict_data: InputData,
                 is_fit_pipeline_stage: bool) -> OutputData:
-        """Main method to predict the target data
+        """Method to predict the target data for predict stage.
 
         Args:
             trained_operation: trained operation object
             predict_data: data to predict
             is_fit_pipeline_stage: is this fit or predict stage for pipeline
         
-        Returns: passed data with new predicted target
-        """
-
-=======
-    def predict(self, trained_operation, predict_data: InputData) -> OutputData:
-        """
-        Method to predict the target data for predict stage.
-        :param trained_operation: trained operation object
-        :param InputData predict_data: data to predict
-        :return OutputData: passed data with new predicted target
-        """
->>>>>>> 9ae9151b
+        Returns:
+            passed data with new predicted target
+        """
         raise NotImplementedError()
 
     def predict_for_fit(self, trained_operation, predict_data: InputData) -> OutputData:
-        """
-        Method to predict the target data for fit stage.
+        """Method to predict the target data for fit stage.
         Allows to implement predict method different from main predict method
         if another behaviour for fit graph stage is needed.
 
-        :param trained_operation: trained operation object
-        :param InputData predict_data: data to predict
-        :return OutputData: passed data with new predicted target
+        Args:
+            trained_operation: trained operation object
+            predict_data: data to predict
+        Returns:
+            passed data with new predicted target
         """
         return self.predict(trained_operation, predict_data)
 
@@ -221,13 +212,6 @@
         Returns:
             trained Sklearn operation
         """
-<<<<<<< HEAD
-=======
-        This method is used for operation training with the data provided
-        :param InputData train_data: data used for operation training
-        :return: trained Sklearn operation
-        """
->>>>>>> 9ae9151b
 
         warnings.filterwarnings("ignore", category=RuntimeWarning)
 
@@ -253,7 +237,6 @@
             operation_implementation.fit(train_data.features, train_data.target)
         return operation_implementation
 
-<<<<<<< HEAD
     def predict(self, trained_operation, predict_data: InputData,
                 is_fit_pipeline_stage: bool) -> OutputData:
         """This method used for prediction of the target data
@@ -265,14 +248,6 @@
         
         Returns:
             passed data with new predicted target
-=======
-    def predict(self, trained_operation, predict_data: InputData) -> OutputData:
-        """
-        This method used for prediction of the target data during predict stage.
-        :param trained_operation: operation object
-        :param predict_data: data to predict
-        :return OutputData: passed data with new predicted target
->>>>>>> 9ae9151b
         """
         raise NotImplementedError()
 
