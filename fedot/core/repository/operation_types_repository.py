--- conflicted
+++ resolved
@@ -262,7 +262,6 @@
                            tags: List[str] = None, is_full_match: bool = False,
                            forbidden_tags: List[str] = None,
                            preset: str = None):
-<<<<<<< HEAD
         """Method returns operations from repository for desired task and / or
         tags. Filtering method.
 
@@ -273,18 +272,6 @@
             is_full_match: requires all tags to match, or at least one
             forbidden_tags: operations with such tags shouldn't be returned
             preset: return operations from desired preset
-=======
-        """ Returns operations from repository for desired task and / or tags. Filtering method.
-
-        :param task_type: task to filter
-        :param data_type: data type to filter
-        :param tags: operations with which tags are required
-        :param is_full_match: requires all tags to match, or at least one
-        :param forbidden_tags: operations with such tags shouldn't be returned
-        :param preset: return operations from desired preset
-
-        :return list of suitable operations names
->>>>>>> 9ae9151b
         """
 
         if not forbidden_tags:
