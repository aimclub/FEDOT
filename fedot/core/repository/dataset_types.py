from fedot.core.utils import ComparableEnum as Enum


class DataTypesEnum(Enum):
    # Table with columns as features for predictions
    table = 'feature_table'

    # One dimensional array - time series
    ts = 'time_series'

<<<<<<< HEAD
    # 2d dataset with time series forecasted by model
    forecasted_ts = 'time_series_forecasted'

    # 2d dataset with lagged features - (n, window_len * features)
    ts_lagged_table = 'time_series_lagged_table'

    text = 'text'

    image = 'image'
=======
    # Table, where cells contains text
    text = 'text'
>>>>>>> a6ac77e4
<|MERGE_RESOLUTION|>--- conflicted
+++ resolved
@@ -8,17 +8,7 @@
     # One dimensional array - time series
     ts = 'time_series'
 
-<<<<<<< HEAD
-    # 2d dataset with time series forecasted by model
-    forecasted_ts = 'time_series_forecasted'
-
-    # 2d dataset with lagged features - (n, window_len * features)
-    ts_lagged_table = 'time_series_lagged_table'
-
+    # Table, where cells contains text
     text = 'text'
 
-    image = 'image'
-=======
-    # Table, where cells contains text
-    text = 'text'
->>>>>>> a6ac77e4
+    image = 'image'