import os
import warnings

from dataclasses import dataclass
from typing import List, Optional, Tuple

import numpy as np
import pandas as pd
from sklearn.model_selection import train_test_split

from fedot.core.data.load_data import TextBatchLoader
from fedot.core.repository.dataset_types import DataTypesEnum
from fedot.core.repository.tasks import Task, TaskTypesEnum
from fedot.core.data.merge import DataMerger


@dataclass
class Data:
    """
    Base Data type class
    """
    idx: np.array
    features: np.array
    task: Task
    data_type: DataTypesEnum
    features_idx: Optional[np.array] = None

    @staticmethod
    def from_csv(file_path=None,
                 delimiter=',',
                 task: Task = Task(TaskTypesEnum.classification),
                 data_type: DataTypesEnum = DataTypesEnum.table,
                 columns_to_drop: Optional[List] = None,
                 target_column: Optional[str] = ''):
        """
        :param file_path: the path to the CSV with data
        :param columns_to_drop: the names of columns that should be dropped
        :param delimiter: the delimiter to separate the columns
        :param task: the task that should be solved with data
        :param data_type: the type of data interpretation
        :param target_column: name of target column (last column if empty and no target if None)
        :return:
        """

        data_frame = pd.read_csv(file_path, sep=delimiter)
        if columns_to_drop:
            data_frame = data_frame.drop(columns_to_drop, axis=1)
        data_frame = _convert_dtypes(data_frame=data_frame)
        data_array = np.array(data_frame).T
        idx = data_array[0]

        if target_column == '':
            target_column = data_frame.columns[-1]

        if target_column:
            target = np.array(data_frame[target_column]).astype(np.float)
            pos = list(data_frame.keys()).index(target_column)
            features = np.delete(data_array.T, [0, pos], axis=1)
        else:
            # no target in data
            features = data_array[1:].T
            target = None

<<<<<<< HEAD
=======
        if features.shape[1] == 0 and task.task_type == TaskTypesEnum.ts_forecasting:
            features = None

        features = _process_empty_features_for_task(features, task)

        if features is not None:
            features = ImputationStrategy().fit(features).apply(features)

>>>>>>> 00d64c41
        return InputData(idx=idx, features=features, target=target, task=task, data_type=data_type)

    @staticmethod
    def from_text_meta_file(meta_file_path: str = None,
                            label: str = 'label',
                            task: Task = Task(TaskTypesEnum.classification),
                            data_type: DataTypesEnum = DataTypesEnum.text):

        if os.path.isdir(meta_file_path):
            raise ValueError("""CSV file expected but got directory""")

        df_text = pd.read_csv(meta_file_path)
        df_text = df_text.sample(frac=1).reset_index(drop=True)
        messages = df_text['text'].astype('U').tolist()

        features = np.array(messages)
        target = df_text[label]
        idx = [index for index in range(len(target))]

        return InputData(idx=idx, features=features,
                         target=target, task=task, data_type=data_type)

    @staticmethod
    def from_text_files(files_path: str,
                        label: str = 'label',
                        task: Task = Task(TaskTypesEnum.classification),
                        data_type: DataTypesEnum = DataTypesEnum.text):

        if os.path.isfile(files_path):
            raise ValueError("""Path to the directory expected but got file""")

        df_text = TextBatchLoader(path=files_path).extract()

        features = df_text['text']
        target = df_text[label]
        idx = [index for index in range(len(target))]

        return InputData(idx=idx, features=features,
                         target=target, task=task, data_type=data_type)


@dataclass
class InputData(Data):
    """
    Data class for input data for the nodes
    """
    target: Optional[np.array] = None

    @property
    def num_classes(self) -> Optional[int]:
        if self.task.task_type == TaskTypesEnum.classification:
            return len(np.unique(self.target))
        else:
            return None

    @staticmethod
    def from_predictions(outputs: List['OutputData']):
        if len(set([output.task.task_type for output in outputs])) > 1:
            raise ValueError('Inconsistent task types')

        task = outputs[0].task
        data_type = outputs[0].data_type

        # Update not only features but idx and target also
        idx, features, target = DataMerger(outputs).merge()

        return InputData(idx=idx, features=features, target=target, task=task,
                         data_type=data_type)

    def subset(self, start: int, end: int):
        if not (0 <= start <= end <= len(self.idx)):
            raise ValueError('Incorrect boundaries for subset')
        new_features = None
        if self.features is not None:
            new_features = self.features[start:end + 1]
        return InputData(idx=self.idx[start:end + 1], features=new_features,
                         target=self.target[start:end + 1], task=self.task, data_type=self.data_type)


@dataclass
class OutputData(Data):
    """
    Data type for data prediction in the node
    """
    predict: np.array = None
    target: Optional[np.array] = None


def split_time_series(data, task):
    """ Split time series data into train and test parts

    :param data: array with data to split (not InputData)
    :param task: task to solve
    """

    input_features = data.features
    input_target = data.target
    forecast_length = task.task_params.forecast_length

    # Source time series divide into two parts
    x_train = input_features[:-forecast_length]
    x_test = input_features[:-forecast_length]

    y_train = x_train
    y_test = input_target[-forecast_length:]

    idx_for_train = np.arange(0, len(x_train))

    # Define indices for test
    start_forecast = len(x_train)
    end_forecast = start_forecast + forecast_length
    idx_for_predict = np.arange(start_forecast, end_forecast)

    # Prepare data to train the model
    train_data = InputData(idx=idx_for_train,
                           features=x_train,
                           target=y_train,
                           task=task,
                           data_type=DataTypesEnum.ts)

    test_data = InputData(idx=idx_for_predict,
                          features=x_test,
                          target=y_test,
                          task=task,
                          data_type=DataTypesEnum.ts)

    return train_data, test_data


def split_table(data, task, split_ratio, with_shuffle=False):
    """ Split table data into train and test parts

    :param data: array with data to split (not InputData)
    :param task: task to solve
    :param split_ratio: threshold for partitioning
    :param with_shuffle: is data needed to be shuffled or not
    """

    if not 0. < split_ratio < 1.:
        raise ValueError('Split ratio must belong to the interval (0; 1)')
    random_state = 42

    # Predictors and target
    input_features = data.features
    input_target = data.target

    x_train, x_test, y_train, y_test = train_test_split(input_features,
                                                        input_target,
                                                        test_size=1. - split_ratio,
                                                        shuffle=with_shuffle,
                                                        random_state=random_state)

    idx_for_train = np.arange(0, len(x_train))
    idx_for_predict = np.arange(0, len(x_test))

    # Prepare data to train the model
    train_data = InputData(idx=idx_for_train,
                           features=x_train,
                           target=y_train,
                           task=task,
                           data_type=DataTypesEnum.table)

    test_data = InputData(idx=idx_for_predict,
                          features=x_test,
                          target=y_test,
                          task=task,
                          data_type=DataTypesEnum.table)

    return train_data, test_data


def train_test_data_setup(data: InputData, split_ratio=0.8,
                          shuffle_flag=False) -> Tuple[InputData, InputData]:
    """ Function for train and test split

    :param data: InputData for train and test splitting
    :param split_ratio: threshold for partitioning
    :param shuffle_flag: is data needed to be shuffled or not

    :return train_data: InputData for train
    :return test_data: InputData for validation
    """
    # Split into train and test
    if data.features is not None:
        task = data.task
        if data.data_type == DataTypesEnum.ts:
            train_data, test_data = split_time_series(data, task)
        elif data.data_type == DataTypesEnum.table:
            train_data, test_data = split_table(data, task, split_ratio,
                                                with_shuffle=shuffle_flag)
        else:
<<<<<<< HEAD
            train_data, test_data = split_table(data, task, split_ratio,
                                                with_shuffle=shuffle_flag)
    else:
        raise ValueError('InputData must be not empty')

    return train_data, test_data


def _convert_dtypes(data_frame: pd.DataFrame):
    """ Function converts columns with objects into numerical form and fill na """
    objects: pd.DataFrame = data_frame.select_dtypes('object')
    for column_name in objects:
        warnings.warn(f'Automatic factorization for the column {column_name} with type "object" is applied.')
        encoded = pd.factorize(data_frame[column_name])[0]
        data_frame[column_name] = encoded
    data_frame = data_frame.fillna(0)
    return data_frame
=======
            # if the model prediction is multivariate
            number_of_variables_in_prediction = elem.predict.shape[1]
            for i in range(number_of_variables_in_prediction):
                features.append(elem.predict[:, i])
    return features


def _process_empty_features_for_task(features, task: Task):
    if (features is not None and
            features.shape[1] == 0 and
            task.task_type == TaskTypesEnum.ts_forecasting):
        return None
    return features
>>>>>>> 00d64c41
<|MERGE_RESOLUTION|>--- conflicted
+++ resolved
@@ -61,17 +61,6 @@
             features = data_array[1:].T
             target = None
 
-<<<<<<< HEAD
-=======
-        if features.shape[1] == 0 and task.task_type == TaskTypesEnum.ts_forecasting:
-            features = None
-
-        features = _process_empty_features_for_task(features, task)
-
-        if features is not None:
-            features = ImputationStrategy().fit(features).apply(features)
-
->>>>>>> 00d64c41
         return InputData(idx=idx, features=features, target=target, task=task, data_type=data_type)
 
     @staticmethod
@@ -263,7 +252,6 @@
             train_data, test_data = split_table(data, task, split_ratio,
                                                 with_shuffle=shuffle_flag)
         else:
-<<<<<<< HEAD
             train_data, test_data = split_table(data, task, split_ratio,
                                                 with_shuffle=shuffle_flag)
     else:
@@ -280,19 +268,4 @@
         encoded = pd.factorize(data_frame[column_name])[0]
         data_frame[column_name] = encoded
     data_frame = data_frame.fillna(0)
-    return data_frame
-=======
-            # if the model prediction is multivariate
-            number_of_variables_in_prediction = elem.predict.shape[1]
-            for i in range(number_of_variables_in_prediction):
-                features.append(elem.predict[:, i])
-    return features
-
-
-def _process_empty_features_for_task(features, task: Task):
-    if (features is not None and
-            features.shape[1] == 0 and
-            task.task_type == TaskTypesEnum.ts_forecasting):
-        return None
-    return features
->>>>>>> 00d64c41
+    return data_frame