--- conflicted
+++ resolved
@@ -1,19 +1,10 @@
 from copy import deepcopy
 from datetime import timedelta
-<<<<<<< HEAD
 from typing import Callable
-=======
 from multiprocessing import Manager, Process
->>>>>>> 00d64c41
 from typing import List, Optional, Union
 
 from fedot.core.chains.chain_template import ChainTemplate
-<<<<<<< HEAD
-from fedot.core.chains.node import (FittedOperationCache, Node, PrimaryNode, SecondaryNode, SharedCache)
-from fedot.core.chains.tuning.unified import ChainTuner
-from fedot.core.data.data import InputData
-from fedot.core.log import Log, default_log
-=======
 from fedot.core.chains.node import (Node, PrimaryNode, SecondaryNode)
 from fedot.core.composer.timer import Timer
 from fedot.core.composer.visualisation import ChainVisualiser
@@ -21,7 +12,7 @@
 from fedot.core.log import Log, default_log
 from fedot.core.repository.tasks import TaskTypesEnum
 from fedot.core.composer.optimisers.utils.population_utils import input_data_characteristics
->>>>>>> 00d64c41
+from fedot.core.chains.tuning.unified import ChainTuner
 
 ERROR_PREFIX = 'Invalid chain configuration:'
 
@@ -57,11 +48,7 @@
                 self.add_node(nodes)
         self.fitted_on_data = {}
 
-<<<<<<< HEAD
-    def fit_from_scratch(self, input_data: InputData = None, verbose=False):
-=======
-    def fit_from_scratch(self, input_data: InputData):
->>>>>>> 00d64c41
+    def fit_from_scratch(self, input_data: InputData = None):
         """
         Method used for training the chain without using cached information
 
@@ -92,10 +79,7 @@
                 cache_status = False
         return cache_status
 
-<<<<<<< HEAD
-    def fit(self, input_data: Optional[InputData] = None, use_cache=True, verbose=False):
-=======
-    def _fit_with_time_limit(self, input_data: InputData, use_cache=False,
+    def _fit_with_time_limit(self, input_data: Optional[InputData]=None, use_cache=False,
                              time: timedelta = timedelta(minutes=3)) -> Manager:
         """
             Run training process with time limit. Create
@@ -127,7 +111,6 @@
 
     def _fit(self, input_data: InputData, use_cache=False, process_state_dict: Manager = None,
              fitted_models: Manager = None, fitted_preprocessors: Manager = None):
->>>>>>> 00d64c41
         """
         Run training process in all nodes in chain starting with root.
 
@@ -141,9 +124,6 @@
         use_cache = self._cache_status_if_new_data(new_input_data=input_data, cache_status=use_cache)
 
         if not use_cache:
-<<<<<<< HEAD
-            self._clean_operation_cache()
-=======
             self.unfit()
 
         if input_data.task.task_type == TaskTypesEnum.ts_forecasting:
@@ -151,8 +131,6 @@
                 input_data.task.task_params.return_all_steps = True
             # the make_future_prediction is useless for the fit stage
             input_data.task.task_params.make_future_prediction = False
-            check_data_appropriate_for_task(input_data)
->>>>>>> 00d64c41
 
         if not use_cache or not self.fitted_on_data:
             self.update_fitted_on_data(input_data)
@@ -175,7 +153,7 @@
                 fitted_models.append(node.fitted_model)
                 fitted_preprocessors.append(node.fitted_preprocessor)
 
-    def fit(self, input_data: InputData, use_cache=True, time_constraint: Optional[timedelta] = None):
+    def fit(self, input_data: Optional[InputData]=None, use_cache=True, time_constraint: Optional[timedelta] = None):
         """
         Run training process in all nodes in chain starting with root.
 
@@ -214,7 +192,6 @@
         result = self.root_node.predict(input_data=input_data, output_mode=output_mode)
         return result
 
-<<<<<<< HEAD
     def fine_tune_all_nodes(self, loss_function: Callable,
                             input_data: Optional[InputData] = None,
                             iterations=50, max_lead_time: int = 5) -> 'Chain':
@@ -233,43 +210,6 @@
         self.log.info('Tuning was finished')
 
         return tuned_chain
-=======
-    def fine_tune_primary_nodes(self, input_data: InputData, iterations: int = 30,
-                                max_lead_time: timedelta = timedelta(minutes=3)):
-        """
-        Optimize hyperparameters in primary nodes models
-
-        :param input_data: data used for tuning
-        :param iterations: max number of iterations
-        :param max_lead_time: max time available for tuning process
-        """
-        # Select all primary nodes
-        # Perform fine-tuning for each model in node
-        self.log.info('Start tuning of primary nodes')
-
-        all_primary_nodes = [node for node in self.nodes if isinstance(node, PrimaryNode)]
-        for node in all_primary_nodes:
-            node.fine_tune(input_data, max_lead_time=max_lead_time, iterations=iterations)
-
-        self.log.info('End tuning')
-
-    def fine_tune_all_nodes(self, input_data: InputData, iterations: int = 30,
-                            max_lead_time: timedelta = timedelta(minutes=5)):
-        """
-        Optimize hyperparameters in all nodes models
-
-        :param input_data: data used for tuning
-        :param iterations: max number of iterations
-        :param max_lead_time: max time available for tuning process
-        """
-
-        self.log.info('Start tuning of chain')
-
-        node = self.root_node
-        node.fine_tune(input_data, max_lead_time=max_lead_time, iterations=iterations)
-
-        self.log.info('End tuning')
->>>>>>> 00d64c41
 
     def add_node(self, new_node: Node):
         """
@@ -340,14 +280,8 @@
         for node_child in self.node_childs(node):
             node_child.nodes_from.remove(node)
 
-<<<<<<< HEAD
-    def _clean_operation_cache(self):
-        for node in self.nodes:
-            node.cache = FittedOperationCache(node)
-=======
         if isinstance(node, SecondaryNode) and len(node.nodes_from) > 1 \
                 and len(node_children_cached) > 1:
->>>>>>> 00d64c41
 
             for child in node_children_cached:
                 for node_from in node.nodes_from:
@@ -454,49 +388,4 @@
             else:
                 return 1 + max([_depth_recursive(next_node) for next_node in node.nodes_from])
 
-        return _depth_recursive(self.root_node)
-
-
-<<<<<<< HEAD
-class SharedChain(Chain):
-    def __init__(self, base_chain: Chain, shared_cache: dict, log=None):
-        super().__init__(log=log)
-        self.nodes = copy(base_chain.nodes)
-        for node in self.nodes:
-            node.cache = SharedCache(node, global_cached_operations=shared_cache)
-
-    def unshare(self) -> Chain:
-        chain = Chain()
-        chain.nodes = copy(self.nodes)
-        for node in chain.nodes:
-            node.cache = FittedOperationCache(node)
-        return chain
-
-
-def chain_as_nx_graph(chain: Chain):
-    # TODO add docstring description
-    graph = nx.DiGraph()
-    node_labels = {}
-    new_node_idx = {}
-    for node in chain.nodes:
-        unique_id, label = uuid4(), node
-        node_labels[unique_id] = node
-        new_node_idx[node] = unique_id
-        graph.add_node(unique_id)
-
-    def add_edges(graph, chain, new_node_idx):
-        for node in chain.nodes:
-            if node.nodes_from is not None:
-                for child in node.nodes_from:
-                    graph.add_edge(new_node_idx[child], new_node_idx[node])
-
-    add_edges(graph, chain, new_node_idx)
-    return graph, node_labels
-=======
-def check_data_appropriate_for_task(data: InputData):
-    if (data.task.task_type == TaskTypesEnum.ts_forecasting and
-            data.target is not None and
-            data.task.task_params.max_window_size > data.target.shape[0]):
-        raise ValueError(f'Window size {data.task.task_params.max_window_size} is '
-                         f'more then data length {data.target.shape[0]}')
->>>>>>> 00d64c41
+        return _depth_recursive(self.root_node)