--- conflicted
+++ resolved
@@ -7,12 +7,6 @@
 from copy import copy
 from datetime import timedelta
 from typing import Optional
-<<<<<<< HEAD
-import numpy as np
-import tensorflow as tf
-=======
-
->>>>>>> 00d64c41
 from fedot.core.data.data import InputData, OutputData
 from fedot.core.models.evaluation.evaluation import EvaluationStrategy
 from fedot.core.repository.tasks import extract_task_param
