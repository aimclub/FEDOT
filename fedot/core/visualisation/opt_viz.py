--- conflicted
+++ resolved
@@ -5,11 +5,7 @@
 from glob import glob
 from os import remove
 from time import time
-<<<<<<< HEAD
-from typing import List, Any, Tuple, Union, Optional, Dict
-=======
-from typing import Any, List, Optional, Tuple
->>>>>>> cd62826e
+from typing import Any, Dict, List, Optional, Tuple, Union
 
 import numpy as np
 import pandas as pd
@@ -20,16 +16,9 @@
 from imageio import get_writer, imread
 import matplotlib.pyplot as plt
 
-<<<<<<< HEAD
-from fedot.core.optimisers.graph import OptNode
-# from fedot.core.optimisers.opt_history import OptHistory
-from fedot.core.pipelines.convert import pipeline_template_as_nx_graph
-from fedot.core.log import Log, default_log
-from fedot.core.repository.operation_types_repository import OperationTypesRepository
-=======
 from fedot.core.log import Log, default_log
 from fedot.core.pipelines.convert import pipeline_template_as_nx_graph
->>>>>>> cd62826e
+from fedot.core.repository.operation_types_repository import OperationTypesRepository
 from fedot.core.utils import default_fedot_data_dir
 from fedot.core.visualisation.graph_viz import GraphVisualiser
 
@@ -47,11 +36,8 @@
         self.best_pipelines_imgs = []
         self.merged_imgs = []
         self.graph_visualizer = GraphVisualiser(log=log)
-        self.default_tags_model = ['linear', 'non_linear']
-        self.default_tags_data = [
-            'data_source', 'scaling', 'imputation', 'feature_reduction', 'feature_engineering', 'encoding',
-            'filtering', 'feature_selection', 'ts_to_table', 'smoothing', 'ts_to_ts', 'text', 'decompose',
-            'imbalanced'
+        self.default_tags_model = OperationTypesRepository.__default_repo_tags__['models']
+        self.default_tags_data = OperationTypesRepository.__default_repo_tags__['data_operations']
         ]
 
     def _visualise_pipelines(self, pipelines, fitnesses):
@@ -328,31 +314,6 @@
         for file in files:
             remove(file)
 
-    def _get_node_tag(self, node: Union[OptNode, str], tags_model: Optional[List[str]] = None,
-                      tags_data: Optional[List[str]] = None,
-                      repos_tags: Optional[Dict[OperationTypesRepository, List[str]]] = None) -> Optional[str]:
-        # TODO: Docstring
-        if (tags_model or tags_data) and repos_tags:
-            raise ValueError('Parameter repos_tags can not be set with any of these parameters: tags_model, tags_data.')
-
-        repos_tags = repos_tags or {
-            OperationTypesRepository('model'): tags_model or self.default_tags_model,
-            OperationTypesRepository('data_operation'): tags_data or self.default_tags_data
-        }
-
-        if isinstance(node, OptNode):
-            node = node.content['name']
-
-        for repo, tags in repos_tags.items():
-            info = repo.operation_info_by_id(node)
-            if info is None:
-                continue
-            for tag in tags:
-                if tag in info.tags:
-                    return tag
-
-        return None
-
     def visualize_operations_kde(self, history: 'OptHistory', save_path_to_file: Optional[str] = None,
                                  tags_model: Optional[List[str]] = None, tags_data: Optional[List[str]] = None):
         # TODO: Docstring
@@ -374,7 +335,7 @@
                 for node in ind.graph.nodes:
                     df_data[generation_column_name].append(gen_num)
                     df_data[tag_column_name].append(
-                        self._get_node_tag(node, tags_model=tags_model, tags_data=tags_data)
+                        OperationTypesRepository.get_opt_node_tag(node, tags_model=tags_model, tags_data=tags_data)
                     )
 
         df_operations = pd.DataFrame.from_dict(df_data)
