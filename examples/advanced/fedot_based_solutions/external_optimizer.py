--- conflicted
+++ resolved
@@ -43,13 +43,8 @@
 
         with timer as t:
             while not t.is_time_limit_reached(num_iter):
-<<<<<<< HEAD
-                new = mutation(types=self.change_types, individual=best, params=self.graph_generation_params,
-                               requirements=self.requirements, log=self.log)
-=======
-                new = mutation(types=self.change_types, params=self.graph_generation_params, ind=best,
+                new = mutation(types=self.change_types, params=self.graph_generation_params, individual=best,
                                requirements=self.requirements)
->>>>>>> 4d96fe01
                 evaluator([new])
                 if new.fitness < best.fitness:
                     best = new
