--- conflicted
+++ resolved
@@ -129,7 +129,6 @@
     return dataset_to_train, dataset_to_validate
 
 
-<<<<<<< HEAD
 def run_metocean_forecasting_problem(train_file_path, test_file_path,
                                      forecast_length=1, is_visualise=False,
                                      with_composite_chain=False):
@@ -141,35 +140,21 @@
     # Simple chain
     chain_simple = get_simple_chain()
 
-    chain_simple.fit_from_scratch(input_data=dataset_to_train, verbose=False)
-=======
-    chain_simple = TsForecastingChain(PrimaryNode('linear'))
-    chain_simple.fit(input_data=dataset_to_train)
->>>>>>> 00d64c41
+    chain_simple.fit_from_scratch(input_data=dataset_to_train)
     rmse_on_valid_simple = calculate_validation_metric(
         chain_simple.predict(dataset_to_validate), dataset_to_validate,
         f'full-simple_{forecast_length}',
         is_visualise=is_visualise)
     print(f'RMSE simple: {rmse_on_valid_simple}')
 
-<<<<<<< HEAD
     if with_composite_chain:
         chain_composite = get_composite_chain()
-        chain_composite.fit(input_data=dataset_to_train, verbose=False)
+        chain_composite.fit(input_data=dataset_to_train)
         rmse_on_valid_lstm_only = calculate_validation_metric(
             chain_composite.predict(dataset_to_validate), dataset_to_validate,
             f'full-composite_{forecast_length}',
             is_visualise=is_visualise)
         print(f'RMSE composite: {rmse_on_valid_lstm_only}')
-=======
-    chain_composite_lstm = get_composite_chain()
-    chain_composite_lstm.fit(input_data=dataset_to_train)
-    rmse_on_valid_lstm_only = calculate_validation_metric(
-        chain_composite_lstm.predict(dataset_to_validate), dataset_to_validate,
-        f'full-lstm-only_{forecast_length}',
-        is_visualise=is_visualise)
-    print(f'RMSE LSTM composite: {rmse_on_valid_lstm_only}')
->>>>>>> 00d64c41
 
     return rmse_on_valid_simple
 
