--- conflicted
+++ resolved
@@ -12,9 +12,5 @@
           token: ${{ secrets.REPO_ACCESS_TOKEN }}
           reactions: true
           commands: fix-pep8
-<<<<<<< HEAD
-          permission: read
-=======
           permission: none
->>>>>>> dcc7ff5d
           issue-type: pull-request