--- conflicted
+++ resolved
@@ -16,11 +16,8 @@
     logit = 'logit',
     dt = 'decisiontree',
     rf = 'randomforest',
-<<<<<<< HEAD
     rfr = 'randomforestregressor',
-=======
     svc = 'linearsvc',
->>>>>>> 2a790571
     mlp = 'mlp',
     lda = 'lda',
     qda = 'qda',
