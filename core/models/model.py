from abc import ABC, abstractmethod
from dataclasses import dataclass
from typing import Tuple

<<<<<<< HEAD
from sklearn.linear_model import LogisticRegression as SklearnLogReg
from sklearn.neighbors import KNeighborsClassifier as SklearnKNN
from xgboost import XGBClassifier

from core.models.data import (
    InputData,
    split_train_test,
)
=======
from dataclasses import dataclass
from sklearn.discriminant_analysis import (
    LinearDiscriminantAnalysis, QuadraticDiscriminantAnalysis
)
from sklearn.ensemble import RandomForestClassifier
from sklearn.linear_model import LogisticRegression as SklearnLogReg
from sklearn.neural_network import MLPClassifier
from sklearn.tree import DecisionTreeClassifier

from core.models.data import (InputData, normalize, split_train_test)
>>>>>>> 44334c38
from core.repository.dataset_types import (
    DataTypesEnum, NumericalDataTypesEnum
)


@dataclass
class Model(ABC):
    input_type: DataTypesEnum
    output_type: DataTypesEnum
    __model = None

    @abstractmethod
    def predict(self, data):
        raise NotImplementedError()

    @abstractmethod
    def fit(self, data):
        raise NotImplementedError()

    @abstractmethod
    def tune(self, data):
        raise NotImplementedError()


class LogRegression(Model):
    def __init__(self):
        input_type = NumericalDataTypesEnum.table
        output_type = NumericalDataTypesEnum.vector

        super().__init__(input_type=input_type, output_type=output_type)
<<<<<<< HEAD
        self.__model = SklearnLogReg(random_state=1, solver='liblinear',
                                     max_iter=100, tol=1e-3, verbose=0)
=======
        self.__model = SklearnLogReg(random_state=1, solver='liblinear', max_iter=100,
                                     tol=1e-3, verbose=1)
>>>>>>> 44334c38

    def predict(self, data: InputData):
        predicted = self.__model.predict_proba(data.features)[:, 1]
        return predicted

    def fit(self, data: InputData):
        train_data, _ = train_test_data_setup(data=data)
        self.__model.fit(train_data.features, train_data.target)

    def tune(self, data):
        return 1


class XGBoost(Model):

    def __init__(self):
        input_type = NumericalDataTypesEnum.table
        output_type = NumericalDataTypesEnum.vector
        super().__init__(input_type=input_type, output_type=output_type)
        self.__model = XGBClassifier()

    def predict(self, data: InputData):
        predicted = self.__model.predict_proba(data.features)[:, 1]
        return predicted

    def fit(self, data: InputData):
        train_data, _ = train_test_data_setup(data=data)
        self.__model.fit(train_data.features, train_data.target)

    def tune(self, data):
        pass


<<<<<<< HEAD
class KNN(Model):
=======
class RandomForest(Model):

    def __init__(self):
        input_type = NumericalDataTypesEnum.table
        output_type = NumericalDataTypesEnum.vector

        super().__init__(input_type=input_type, output_type=output_type)
        self.__model = RandomForestClassifier(n_estimators=100, max_depth=2, n_jobs=-1)

    def predict(self, data: InputData):
        predicted = self.__model.predict(data.features)
        return predicted

    def fit(self, data: InputData):
        train_data, _ = train_test_data_setup(data=data)
        self.__model.fit(train_data.features, train_data.target)

    def tune(self, data):
        return 1


class DecisionTree(Model):

    def __init__(self):
        input_type = NumericalDataTypesEnum.table
        output_type = NumericalDataTypesEnum.vector

        super().__init__(input_type=input_type, output_type=output_type)
        self.__model = DecisionTreeClassifier(max_depth=2, )

    def predict(self, data: InputData):
        predicted = self.__model.predict(data.features)
        return predicted

    def fit(self, data: InputData):
        train_data, _ = train_test_data_setup(data=data)
        self.__model.fit(train_data.features, train_data.target)

    def tune(self, data):
        return 1


class LDA(Model):

>>>>>>> 44334c38
    def __init__(self):
        input_type = NumericalDataTypesEnum.table
        output_type = NumericalDataTypesEnum.vector

        super().__init__(input_type=input_type, output_type=output_type)
<<<<<<< HEAD
        self.__model = SklearnKNN(n_neighbors=15)

    def predict(self, data: InputData):
        predicted = self.__model.predict_proba(data.features)[:, 1]
=======
        self.__model = LinearDiscriminantAnalysis(solver="svd")

    def predict(self, data: InputData):
        predicted = self.__model.predict(data.features)
>>>>>>> 44334c38
        return predicted

    def fit(self, data: InputData):
        train_data, _ = train_test_data_setup(data=data)
        self.__model.fit(train_data.features, train_data.target)

    def tune(self, data):
        return 1


<<<<<<< HEAD
=======
class QDA(Model):

    def __init__(self):
        input_type = NumericalDataTypesEnum.table
        output_type = NumericalDataTypesEnum.vector

        super().__init__(input_type=input_type, output_type=output_type)
        self.__model = QuadraticDiscriminantAnalysis()

    def predict(self, data: InputData):
        predicted = self.__model.predict(data.features)
        return predicted

    def fit(self, data: InputData):
        train_data, _ = train_test_data_setup(data=data)
        self.__model.fit(train_data.features, train_data.target)

    def tune(self, data):
        return 1


class MLP_Classifier():

    def __init__(self):
        input_type = NumericalDataTypesEnum.table
        output_type = NumericalDataTypesEnum.vector

        super().__init__(input_type=input_type, output_type=output_type)
        self.__model = MLPClassifier(hidden_layer_sizes=(100,), max_iter=500)

    def predict(self, data: InputData):
        predicted = self.__model.predict(data.features)
        return predicted

    def fit(self, data: InputData):
        train_data, _ = train_test_data_setup(data=data)
        self.__model.fit(train_data.features, train_data.target)


>>>>>>> 44334c38
def train_test_data_setup(data: InputData) -> Tuple[InputData, InputData]:
    train_data_x, test_data_x = split_train_test(data.features)
    train_data_y, test_data_y = split_train_test(data.target)
    train_idx, test_idx = split_train_test(data.idx)
    train_data = InputData(features=train_data_x, target=train_data_y,
                           idx=train_idx)
<<<<<<< HEAD
    test_data = InputData(features=test_data_x, target=test_data_y, idx=test_idx)
=======
    test_data = InputData(features=normalize(test_data_x), target=test_data_y,
                          idx=test_idx)
>>>>>>> 44334c38
    return train_data, test_data<|MERGE_RESOLUTION|>--- conflicted
+++ resolved
@@ -1,18 +1,6 @@
 from abc import ABC, abstractmethod
 from dataclasses import dataclass
 from typing import Tuple
-
-<<<<<<< HEAD
-from sklearn.linear_model import LogisticRegression as SklearnLogReg
-from sklearn.neighbors import KNeighborsClassifier as SklearnKNN
-from xgboost import XGBClassifier
-
-from core.models.data import (
-    InputData,
-    split_train_test,
-)
-=======
-from dataclasses import dataclass
 from sklearn.discriminant_analysis import (
     LinearDiscriminantAnalysis, QuadraticDiscriminantAnalysis
 )
@@ -20,9 +8,14 @@
 from sklearn.linear_model import LogisticRegression as SklearnLogReg
 from sklearn.neural_network import MLPClassifier
 from sklearn.tree import DecisionTreeClassifier
-
-from core.models.data import (InputData, normalize, split_train_test)
->>>>>>> 44334c38
+from sklearn.neighbors import KNeighborsClassifier as SklearnKNN
+from xgboost import XGBClassifier
+
+from core.models.data import (InputData, split_train_test)
+from core.models.data import (
+    InputData,
+    split_train_test,
+)
 from core.repository.dataset_types import (
     DataTypesEnum, NumericalDataTypesEnum
 )
@@ -53,13 +46,8 @@
         output_type = NumericalDataTypesEnum.vector
 
         super().__init__(input_type=input_type, output_type=output_type)
-<<<<<<< HEAD
-        self.__model = SklearnLogReg(random_state=1, solver='liblinear',
-                                     max_iter=100, tol=1e-3, verbose=0)
-=======
         self.__model = SklearnLogReg(random_state=1, solver='liblinear', max_iter=100,
                                      tol=1e-3, verbose=1)
->>>>>>> 44334c38
 
     def predict(self, data: InputData):
         predicted = self.__model.predict_proba(data.features)[:, 1]
@@ -93,82 +81,87 @@
         pass
 
 
-<<<<<<< HEAD
+class RandomForest(Model):
+
+    def __init__(self):
+        input_type = NumericalDataTypesEnum.table
+        output_type = NumericalDataTypesEnum.vector
+
+        super().__init__(input_type=input_type, output_type=output_type)
+        self.__model = RandomForestClassifier(n_estimators=100, max_depth=2, n_jobs=-1)
+
+    def predict(self, data: InputData):
+        predicted = self.__model.predict(data.features)
+        return predicted
+
+    def fit(self, data: InputData):
+        train_data, _ = train_test_data_setup(data=data)
+        self.__model.fit(train_data.features, train_data.target)
+
+    def tune(self, data):
+        return 1
+
+
+class DecisionTree(Model):
+
+    def __init__(self):
+        input_type = NumericalDataTypesEnum.table
+        output_type = NumericalDataTypesEnum.vector
+
+        super().__init__(input_type=input_type, output_type=output_type)
+        self.__model = DecisionTreeClassifier(max_depth=2, )
+
+    def predict(self, data: InputData):
+        predicted = self.__model.predict(data.features)
+        return predicted
+
+    def fit(self, data: InputData):
+        train_data, _ = train_test_data_setup(data=data)
+        self.__model.fit(train_data.features, train_data.target)
+
+    def tune(self, data):
+        return 1
+
 class KNN(Model):
-=======
-class RandomForest(Model):
-
-    def __init__(self):
-        input_type = NumericalDataTypesEnum.table
-        output_type = NumericalDataTypesEnum.vector
-
-        super().__init__(input_type=input_type, output_type=output_type)
-        self.__model = RandomForestClassifier(n_estimators=100, max_depth=2, n_jobs=-1)
-
-    def predict(self, data: InputData):
-        predicted = self.__model.predict(data.features)
-        return predicted
-
-    def fit(self, data: InputData):
-        train_data, _ = train_test_data_setup(data=data)
-        self.__model.fit(train_data.features, train_data.target)
-
-    def tune(self, data):
-        return 1
-
-
-class DecisionTree(Model):
-
-    def __init__(self):
-        input_type = NumericalDataTypesEnum.table
-        output_type = NumericalDataTypesEnum.vector
-
-        super().__init__(input_type=input_type, output_type=output_type)
-        self.__model = DecisionTreeClassifier(max_depth=2, )
-
-    def predict(self, data: InputData):
-        predicted = self.__model.predict(data.features)
-        return predicted
-
-    def fit(self, data: InputData):
-        train_data, _ = train_test_data_setup(data=data)
-        self.__model.fit(train_data.features, train_data.target)
-
-    def tune(self, data):
-        return 1
-
+    def __init__(self):
+        input_type = NumericalDataTypesEnum.table
+        output_type = NumericalDataTypesEnum.vector
+
+        super().__init__(input_type=input_type, output_type=output_type)
+        self.__model = SklearnKNN(n_neighbors=15)
+
+    def predict(self, data: InputData):
+        predicted = self.__model.predict_proba(data.features)[:, 1]
+        return predicted
+
+    def fit(self, data: InputData):
+        train_data, _ = train_test_data_setup(data=data)
+        self.__model.fit(train_data.features, train_data.target)
+
+    def tune(self, data):
+        return 1
 
 class LDA(Model):
 
->>>>>>> 44334c38
-    def __init__(self):
-        input_type = NumericalDataTypesEnum.table
-        output_type = NumericalDataTypesEnum.vector
-
-        super().__init__(input_type=input_type, output_type=output_type)
-<<<<<<< HEAD
-        self.__model = SklearnKNN(n_neighbors=15)
-
-    def predict(self, data: InputData):
-        predicted = self.__model.predict_proba(data.features)[:, 1]
-=======
+    def __init__(self):
+        input_type = NumericalDataTypesEnum.table
+        output_type = NumericalDataTypesEnum.vector
+
+        super().__init__(input_type=input_type, output_type=output_type)
         self.__model = LinearDiscriminantAnalysis(solver="svd")
 
     def predict(self, data: InputData):
         predicted = self.__model.predict(data.features)
->>>>>>> 44334c38
-        return predicted
-
-    def fit(self, data: InputData):
-        train_data, _ = train_test_data_setup(data=data)
-        self.__model.fit(train_data.features, train_data.target)
-
-    def tune(self, data):
-        return 1
-
-
-<<<<<<< HEAD
-=======
+        return predicted
+
+    def fit(self, data: InputData):
+        train_data, _ = train_test_data_setup(data=data)
+        self.__model.fit(train_data.features, train_data.target)
+
+    def tune(self, data):
+        return 1
+
+
 class QDA(Model):
 
     def __init__(self):
@@ -208,17 +201,11 @@
         self.__model.fit(train_data.features, train_data.target)
 
 
->>>>>>> 44334c38
 def train_test_data_setup(data: InputData) -> Tuple[InputData, InputData]:
     train_data_x, test_data_x = split_train_test(data.features)
     train_data_y, test_data_y = split_train_test(data.target)
     train_idx, test_idx = split_train_test(data.idx)
     train_data = InputData(features=train_data_x, target=train_data_y,
                            idx=train_idx)
-<<<<<<< HEAD
     test_data = InputData(features=test_data_x, target=test_data_y, idx=test_idx)
-=======
-    test_data = InputData(features=normalize(test_data_x), target=test_data_y,
-                          idx=test_idx)
->>>>>>> 44334c38
     return train_data, test_data