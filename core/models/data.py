from dataclasses import dataclass
from typing import List

import numpy as np
import pandas as pd
from sklearn import preprocessing


@dataclass
class Data:
    idx: np.array
    features: np.array

    @staticmethod
<<<<<<< HEAD
    def from_csv(file_path, delimiter=',', normalization=False, label=[]):

        data_frame = pd.read_csv(file_path, sep=delimiter)
        idx = np.array(data_frame[data_frame.columns[0]].T)
        if not label:
            label = data_frame.columns[len(data_frame.columns) - 1]

        target = np.array(data_frame[label].T)
        data_frame = data_frame.drop([label] + [data_frame.columns[0]], axis=1)

        if normalization:
            data_frame = normalize(data_frame)
        print(data_frame.head())
        features = np.array(data_frame)

        return Data(idx=idx, features=features, target=target)
=======
    def from_csv(file_path):
        data_frame = pd.read_csv(file_path)
        data_array = np.array(data_frame).T
        idx = data_array[0]
        features = data_array[1:-1].T
        target = data_array[-1].astype(np.float)
        return InputData(idx=idx, features=features, target=target)
>>>>>>> d3f02b47

    @staticmethod
    def from_predictions(outputs: List['OutputData'], target: np.array):
        idx = outputs[0].idx
        features = list()
        for elem in outputs:
            features.append(elem.predict)
        return InputData(idx=idx, features=np.array(features).T, target=target)


@dataclass
class InputData(Data):
    target: np.array


@dataclass
class OutputData(Data):
    predict: np.array


def normalize(train):
    for column in train.columns:
        col = train[[column]].values.astype(float)
        if not col.min() in range(0, 1) or not col.max() in range(0, 1):
            col = preprocessing.MinMaxScaler().fit_transform(col)
            train[[column]] = col
    return train


def split_train_test(data, split_ratio=0.8):
    split_point = int(len(data) * split_ratio)
    return data[:split_point], data[split_point:]


'''
def normalize(x):
    """Normalize data with sklearn.preprocessing.scale()"""
    return preprocessing.scale(x)
'''<|MERGE_RESOLUTION|>--- conflicted
+++ resolved
@@ -12,7 +12,6 @@
     features: np.array
 
     @staticmethod
-<<<<<<< HEAD
     def from_csv(file_path, delimiter=',', normalization=False, label=[]):
 
         data_frame = pd.read_csv(file_path, sep=delimiter)
@@ -20,24 +19,13 @@
         if not label:
             label = data_frame.columns[len(data_frame.columns) - 1]
 
-        target = np.array(data_frame[label].T)
+        target = np.array(data_frame[label].T).astype(np.float)
         data_frame = data_frame.drop([label] + [data_frame.columns[0]], axis=1)
-
         if normalization:
             data_frame = normalize(data_frame)
-        print(data_frame.head())
         features = np.array(data_frame)
 
-        return Data(idx=idx, features=features, target=target)
-=======
-    def from_csv(file_path):
-        data_frame = pd.read_csv(file_path)
-        data_array = np.array(data_frame).T
-        idx = data_array[0]
-        features = data_array[1:-1].T
-        target = data_array[-1].astype(np.float)
         return InputData(idx=idx, features=features, target=target)
->>>>>>> d3f02b47
 
     @staticmethod
     def from_predictions(outputs: List['OutputData'], target: np.array):
@@ -71,7 +59,6 @@
     split_point = int(len(data) * split_ratio)
     return data[:split_point], data[split_point:]
 
-
 '''
 def normalize(x):
     """Normalize data with sklearn.preprocessing.scale()"""
