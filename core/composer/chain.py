--- conflicted
+++ resolved
@@ -1,32 +1,16 @@
 from typing import Optional
 
 from core.composer.node import Node, SecondaryNode, PrimaryNode
-<<<<<<< HEAD
-from core.models.data import Data
-from core.composer.gp_composer.gp_node import GP_NodeGenerator
-from random import randint, choice
-=======
 from core.models.data import InputData, OutputData
->>>>>>> d3f02b47
 
 
 class Chain:
-    def __init__(self, ):
-        self.nodes = []
-        self.root = None
+    def __init__(self, base_node: Optional[Node] = None):
+        if base_node is None:
+            self.nodes = []
+        else:
+            self.nodes = self._flat_nodes_tree(base_node)
 
-<<<<<<< HEAD
-    def evaluate(self) -> Data:
-        return self.root_node.apply()
-
-    def tree_evaluation(self)->Data:
-        return self.root.evaluate_branch()
-
-    def evaluate_with_specific_data(self, new_data: Data) -> Data:
-        for node in self.nodes:
-            if isinstance(node, PrimaryNode):
-                node.data_stream = new_data
-=======
     def evaluate(self, new_data: Optional[InputData] = None) -> OutputData:
         if new_data is not None:
             # if the chain should be evaluated for the new dataset
@@ -35,7 +19,6 @@
                     node.input_data = new_data
                 node.cached_result = None
                 # TODO clean cache and choice strategy for trained models
->>>>>>> d3f02b47
         return self.root_node.apply()
 
     def add_node(self, new_node: Node):
@@ -73,13 +56,6 @@
 
         return _depth_recursive(self.root_node)
 
-<<<<<<< HEAD
-    def get_depth_up(self):
-        return self.root.get_depth_up()
-
-    def get_depth_down(self):
-        return self.root.get_depth_down()
-=======
     def _flat_nodes_tree(self, node):
         raise NotImplementedError()
 
@@ -90,5 +66,4 @@
         primary_nodes = [node for node in self.nodes if isinstance(node, PrimaryNode)]
         assert len(primary_nodes) > 0
 
-        return primary_nodes[0].input_data
->>>>>>> d3f02b47
+        return primary_nodes[0].input_data