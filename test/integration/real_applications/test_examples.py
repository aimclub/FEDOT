--- conflicted
+++ resolved
@@ -2,17 +2,12 @@
 from datetime import timedelta
 
 import numpy as np
-import pandas as pd
 from sklearn.metrics import mean_squared_error
 
-<<<<<<< HEAD
+from examples.fedot_api_example import run_classification_example, run_ts_forecasting_example
 from examples.chain_and_history_visualisation import run_chain_ang_history_visualisation
 from examples.chain_log import run_log_example
 from examples.chain_tune import chain_tuning, get_case_train_test_data, get_simple_chain
-=======
-from examples.fedot_api_example import run_classification_example, run_ts_forecasting_example
-from examples.forecasting_model_composing import run_metocean_forecasting_problem
->>>>>>> 00d64c41
 from examples.multiclass_prediction import get_model
 from examples.ts_forecasting_with_exogenous import run_exogenous_experiment
 from examples.ts_gapfilling_example import run_gapfilling_example
@@ -42,7 +37,6 @@
         assert model_rmse < 0.5
 
 
-<<<<<<< HEAD
 def test_exogenous_ts_example():
     project_root_path = str(project_root())
     path = os.path.join(project_root_path, 'test/data/simple_sea_level.csv')
@@ -78,11 +72,11 @@
                                          test_data=test_data,
                                          local_iter=1,
                                          tuner_iter_num=2)
-=======
+
+
 def test_api_example():
     prediction = run_classification_example()
     assert prediction is not None
 
     forecast = run_ts_forecasting_example()
-    assert forecast is not None
->>>>>>> 00d64c41
+    assert forecast is not None