--- conflicted
+++ resolved
@@ -5,17 +5,10 @@
 import pytest
 from sklearn.datasets import load_breast_cancer
 
-<<<<<<< HEAD
-from fedot.core.chains.chain import Chain, SharedChain
-from fedot.core.chains.node import FittedOperationCache, \
-    PrimaryNode, SecondaryNode, SharedCache
-from fedot.core.data.data import InputData, train_test_data_setup
-=======
 from fedot.core.chains.chain import Chain
 from fedot.core.chains.node import PrimaryNode, SecondaryNode
 from fedot.core.composer.cache import ModelsCache
-from fedot.core.data.data import InputData, split_train_test
->>>>>>> 00d64c41
+from fedot.core.data.data import InputData, train_test_data_setup
 from fedot.core.repository.dataset_types import DataTypesEnum
 from fedot.core.repository.tasks import Task, TaskTypesEnum
 
@@ -171,12 +164,8 @@
     chain = chain_first()
     train, _ = data_setup
     chain.fit(input_data=train)
-<<<<<<< HEAD
+    cache.save_chain(chain)
     new_node = SecondaryNode(operation_type='logit')
-=======
-    cache.save_chain(chain)
-    new_node = SecondaryNode(model_type='logit')
->>>>>>> 00d64c41
     chain.update_node(old_node=chain.root_node.nodes_from[0],
                       new_node=new_node)
 
@@ -243,12 +232,8 @@
 
     # chain fitted, model goes to cache
     chain.fit(input_data=train)
-<<<<<<< HEAD
+    cache.save_chain(chain)
     new_node = SecondaryNode(operation_type='logit')
-=======
-    cache.save_chain(chain)
-    new_node = SecondaryNode(model_type='logit')
->>>>>>> 00d64c41
     old_node = chain.root_node.nodes_from[0]
 
     # change child node to new one
@@ -305,47 +290,7 @@
     cache.save_chain(prev_chain_second)
 
     nodes_with_non_actual_cache = [main_chain.root_node, main_chain.root_node.nodes_from[1]]
-<<<<<<< HEAD
-    nodes_with_actual_cache = main_chain.root_node.nodes_from[0].nodes_from
-
-    assert not any([node.cache.actual_cached_state for node in nodes_with_non_actual_cache])
-    assert all([node.cache.actual_cached_state for node in nodes_with_actual_cache])
-
-
-def test_multi_chain_caching_local_cache(data_setup):
-    train, _ = data_setup
-
-    main_chain = chain_second()
-    other_chain = chain_first()
-
-    other_chain.fit(input_data=train)
-    # shared cache is not used, so the main_chain is not fitted at all
-    assert not any([node.cache.actual_cached_state for node in main_chain.nodes])
-
-    main_chain = chain_fourth()
-
-    prev_chain_first = chain_third()
-    prev_chain_second = chain_fifth()
-
-    prev_chain_first.fit(input_data=train)
-    prev_chain_second.fit(input_data=train)
-
-    assert not any([node.cache.actual_cached_state for node in main_chain.nodes])
-
-
-def test_chain_sharing_and_unsharing(data_setup):
-    chain = chain_first()
-    assert all([isinstance(node.cache, FittedOperationCache) for node in chain.nodes])
-    chain = SharedChain(chain, {})
-
-    assert all([isinstance(node.cache, SharedCache) for node in chain.nodes])
-    chain = chain.unshare()
-    assert all([isinstance(node.cache, FittedOperationCache) for node in chain.nodes])
-    assert isinstance(chain, Chain)
-
-=======
     nodes_with_actual_cache = [child for child in main_chain.root_node.nodes_from[0].nodes_from]
->>>>>>> 00d64c41
 
     assert not any([cache.get(node) for node in nodes_with_non_actual_cache])
     assert all([cache.get(node) for node in nodes_with_actual_cache])
