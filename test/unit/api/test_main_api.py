--- conflicted
+++ resolved
@@ -1,16 +1,11 @@
+from sklearn.model_selection import train_test_split
+
 import os
+
 import numpy as np
 import pandas as pd
 from sklearn.model_selection import train_test_split
 
-<<<<<<< HEAD
-from cases.metocean_forecasting_problem import prepare_input_data
-from fedot.api.main import Fedot
-from fedot.api.api_utils.data import API_data_helper
-from cases.metocean_forecasting_problem import prepare_input_data
-from fedot.api.main import Fedot
-from fedot.core.pipelines.node import PrimaryNode, SecondaryNode
-=======
 
 from fedot.api.api_utils.data import Fedot_data_helper
 from cases.metocean_forecasting_problem import prepare_input_data
@@ -18,22 +13,19 @@
 
 from fedot.core.chains.chain import Chain
 from fedot.core.chains.node import PrimaryNode, SecondaryNode
->>>>>>> 29b47b1e
 from fedot.core.data.data import InputData
 from fedot.core.data.data_split import train_test_data_setup
-from fedot.core.pipelines.node import PrimaryNode, SecondaryNode
-from fedot.core.pipelines.pipeline import Pipeline
 from fedot.core.repository.tasks import Task, TaskTypesEnum, TsForecastingParams
 from fedot.core.utils import fedot_project_root
 from test.unit.models.test_split_train_test import get_synthetic_input_data
 from test.unit.tasks.test_classification import get_iris_data
-from test.unit.tasks.test_forecasting import get_ts_data
+from test.unit.tasks.test_forecasting import get_synthetic_ts_data_period
 from test.unit.tasks.test_regression import get_synthetic_regression_data
 
-data_checker = API_data_helper()
+data_checker = Fedot_data_helper()
 composer_params = {'max_depth': 1,
                    'max_arity': 2,
-                   'timeout': 0.0001,
+                   'learning_time': 0.0001,
                    'preset': 'ultra_light'}
 
 
@@ -65,12 +57,12 @@
         train_data, test_data = train_test_data_setup(data, shuffle_flag=True)
         threshold = 0.95
     elif task_type == 'clustering':
-        data = get_synthetic_input_data(n_samples=1000)
+        data = get_synthetic_input_data(n_samples=10000)
         train_data, test_data = train_test_data_setup(data)
         threshold = 0.5
     elif task_type == 'ts_forecasting':
-        train_data, test_data = get_ts_data(forecast_length=5)
-        threshold = np.std(test_data.target)
+        train_data, test_data = get_synthetic_ts_data_period(forecast_length=12)
+        threshold = np.str(test_data.target)
     else:
         raise ValueError('Incorrect type of machine learning task')
     return train_data, test_data, threshold
@@ -84,14 +76,14 @@
     prediction = model.predict(features=test_data)
     metric = model.get_metrics()
 
-    assert isinstance(fedot_model, Pipeline)
+    assert isinstance(fedot_model, Chain)
     assert len(prediction) == len(test_data.target)
     assert metric['f1'] > 0
 
 
 def test_api_forecast_correct(task_type: str = 'ts_forecasting'):
-    # The forecast length must be equal to 5
-    forecast_length = 5
+    # The forecast length must be equal to 12
+    forecast_length = 12
     train_data, test_data, _ = get_dataset(task_type)
     model = Fedot(problem='ts_forecasting', composer_params=composer_params,
                   task_params=TsForecastingParams(forecast_length=forecast_length))
@@ -105,18 +97,18 @@
 
 
 def test_api_forecast_numpy_input_with_static_model_correct(task_type: str = 'ts_forecasting'):
-    forecast_length = 5
+    forecast_length = 10
     train_data, test_data, _ = get_dataset(task_type)
     model = Fedot(problem='ts_forecasting',
                   task_params=TsForecastingParams(forecast_length=forecast_length))
 
-    # Define pipeline for prediction
+    # Define chain for prediction
     node_lagged = PrimaryNode('lagged')
-    pipeline = Pipeline(SecondaryNode('linear', nodes_from=[node_lagged]))
+    chain = Chain(SecondaryNode('linear', nodes_from=[node_lagged]))
 
     model.fit(features=train_data.features,
               target=train_data.target,
-              predefined_model=pipeline)
+              predefined_model=chain)
     ts_forecast = model.predict(features=train_data)
     metric = model.get_metrics(target=test_data.target, metric_names='rmse')
 
@@ -128,12 +120,16 @@
     task_type, x_train, x_test, y_train, y_test = get_split_data()
     path_to_train, path_to_test = get_split_data_paths()
     train_data, test_data, threshold = get_dataset(task_type)
-    string_data_input = data_checker.define_data(features=path_to_train, ml_task=Task(TaskTypesEnum.regression))
-    array_data_input = data_checker.define_data(features=x_train, ml_task=Task(TaskTypesEnum.regression))
-    fedot_data_input = data_checker.define_data(features=train_data, ml_task=Task(TaskTypesEnum.regression))
+    string_data_input = data_checker.define_data(ml_task=Task(TaskTypesEnum.regression),
+                                                 features=path_to_train)
+    array_data_input = data_checker.define_data(ml_task=Task(TaskTypesEnum.regression),
+                                                features=x_train)
+    fedot_data_input = data_checker.define_data(ml_task=Task(TaskTypesEnum.regression),
+                                                features=train_data)
     assert (not type(string_data_input) == InputData
             or type(array_data_input) == InputData
             or type(fedot_data_input) == InputData)
+
 
 def test_baseline_with_api():
     train_data, test_data, threshold = get_dataset('classification')
