import numpy as np
import pytest
from sklearn.datasets import load_iris
from sklearn.linear_model import LogisticRegression
from sklearn.metrics import accuracy_score, classification_report

<<<<<<< HEAD
from core.data import Data
from core.evaluation import (LinRegression, LogRegression, XGBoost, normalize,
                             split_train_test)
from core.node import (PrimaryNode, NodeFactory, SecondaryNode)
=======
from core.data import (
    Data,
    split_train_test,
    normalize
)
from core.evaluation import EvaluationStrategy
from core.model import LogRegression
from core.node import PrimaryNode, NodeFactory
>>>>>>> 62c63ce6


@pytest.fixture()
def data_setup():
    predictors, response = load_iris(return_X_y=True)
    np.random.seed(1)
    np.random.shuffle(predictors)
    np.random.shuffle(response)
    response = response[:100]
    predictors = normalize(predictors[:100])
    train_data_x, test_data_x = split_train_test(predictors)
    train_data_y, test_data_y = split_train_test(response)
<<<<<<< HEAD
    train_data = Data(features=normalize(train_data_x), target=train_data_y, idx=None)
    test_data = Data(features=normalize(test_data_x), target=test_data_y, idx=None)
    data_stream = Data(features=predictors, target=response,
                       idx=np.array([i for i in range(len(response))]))
    return train_data, test_data, data_stream
=======
    data = Data(features=predictors, target=response)
    return train_data_x, train_data_y, test_data_x, test_data_y, data
>>>>>>> 62c63ce6


def model_metrics_info(class_name, y_true, y_pred):
    print('\n', f'#test_eval_strategy_{class_name}')
    print(classification_report(y_true, y_pred))
    print('Test model accuracy: ', accuracy_score(y_true, y_pred))


def test_node_factory_log_reg_correct():
    node = NodeFactory().log_reg()

    expected_model = LogRegression
    actual_model = node.eval_strategy.model.__class__

    assert node.__class__ == PrimaryNode
    assert expected_model == actual_model


def test_eval_strategy_logreg(data_setup):
    print_metrics = False
    train_data, test_data, data_stream = data_setup

    test_skl_model = LogisticRegression(C=10., random_state=1, solver='liblinear',
                                        max_iter=10000, verbose=0)
    test_skl_model.fit(train_data.features, train_data.target)
    expected_result = test_skl_model.predict(test_data.features)

    eval_strategy = EvaluationStrategy(model=LogRegression())
    test_model_node = PrimaryNode(nodes_from=None, nodes_to=None, data_stream=data_stream,
                                  eval_strategy=eval_strategy)
    actual_result = test_model_node.apply()
    if print_metrics:
<<<<<<< HEAD
        get_model_metrics_info(test_skl_model.__class__.__name__, test_data.target,
                               actual_result)

=======
        model_metrics_info(test_skl_model.__class__.__name__, true_y, actual_result)
>>>>>>> 62c63ce6
    assert actual_result.all() == expected_result.all()<|MERGE_RESOLUTION|>--- conflicted
+++ resolved
@@ -4,12 +4,6 @@
 from sklearn.linear_model import LogisticRegression
 from sklearn.metrics import accuracy_score, classification_report
 
-<<<<<<< HEAD
-from core.data import Data
-from core.evaluation import (LinRegression, LogRegression, XGBoost, normalize,
-                             split_train_test)
-from core.node import (PrimaryNode, NodeFactory, SecondaryNode)
-=======
 from core.data import (
     Data,
     split_train_test,
@@ -18,7 +12,6 @@
 from core.evaluation import EvaluationStrategy
 from core.model import LogRegression
 from core.node import PrimaryNode, NodeFactory
->>>>>>> 62c63ce6
 
 
 @pytest.fixture()
@@ -31,16 +24,8 @@
     predictors = normalize(predictors[:100])
     train_data_x, test_data_x = split_train_test(predictors)
     train_data_y, test_data_y = split_train_test(response)
-<<<<<<< HEAD
-    train_data = Data(features=normalize(train_data_x), target=train_data_y, idx=None)
-    test_data = Data(features=normalize(test_data_x), target=test_data_y, idx=None)
-    data_stream = Data(features=predictors, target=response,
-                       idx=np.array([i for i in range(len(response))]))
-    return train_data, test_data, data_stream
-=======
     data = Data(features=predictors, target=response)
     return train_data_x, train_data_y, test_data_x, test_data_y, data
->>>>>>> 62c63ce6
 
 
 def model_metrics_info(class_name, y_true, y_pred):
@@ -61,23 +46,16 @@
 
 def test_eval_strategy_logreg(data_setup):
     print_metrics = False
-    train_data, test_data, data_stream = data_setup
-
+    train_data_x, train_data_y, test_data_x, true_y, data_stream = data_setup
     test_skl_model = LogisticRegression(C=10., random_state=1, solver='liblinear',
                                         max_iter=10000, verbose=0)
-    test_skl_model.fit(train_data.features, train_data.target)
-    expected_result = test_skl_model.predict(test_data.features)
+    test_skl_model.fit(train_data_x, train_data_y)
+    expected_result = test_skl_model.predict(test_data_x)
 
     eval_strategy = EvaluationStrategy(model=LogRegression())
     test_model_node = PrimaryNode(nodes_from=None, nodes_to=None, data_stream=data_stream,
                                   eval_strategy=eval_strategy)
     actual_result = test_model_node.apply()
     if print_metrics:
-<<<<<<< HEAD
-        get_model_metrics_info(test_skl_model.__class__.__name__, test_data.target,
-                               actual_result)
-
-=======
         model_metrics_info(test_skl_model.__class__.__name__, true_y, actual_result)
->>>>>>> 62c63ce6
     assert actual_result.all() == expected_result.all()