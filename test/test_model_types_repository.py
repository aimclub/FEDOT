--- conflicted
+++ resolved
@@ -1,10 +1,8 @@
-<<<<<<< HEAD
 from core.model import (
     LogRegression,
     XGBoost
 )
 from core.repository.dataset_types import NumericalDataTypesEnum, CategoricalDataTypesEnum
-
 from core.repository.model_types_repository import (
     ModelsGroup,
     ModelType,
@@ -14,16 +12,7 @@
     ModelGroupsIdsEnum,
     ModelTypesIdsEnum
 )
-=======
 from unittest.mock import patch
-
-from core.evaluation import LogRegression, XGBoost
-from core.repository.dataset_types import CategoricalDataTypesEnum, NumericalDataTypesEnum
-from core.repository.model_types_repository import (ModelGroupsIdsEnum, ModelMetaInfo,
-                                                    ModelMetaInfoTemplate, ModelType,
-                                                    ModelTypesIdsEnum,
-                                                    ModelTypesRepository, ModelsGroup)
->>>>>>> 818c35c3
 from core.repository.task_types import MachineLearningTasksEnum
 
 
